--- conflicted
+++ resolved
@@ -59,7 +59,6 @@
           - types-retry
         pass_filenames: false
 
-<<<<<<< HEAD
   - repo: local
     hooks:
       - id: generate_component_readmes
@@ -67,14 +66,4 @@
         language: python
         entry: python scripts/component_readme/generate_readme.py
         files: ^components/.*/fondant_component.yaml
-        additional_dependencies: ["fondant[aws,azure,gcp]@git+https://github.com/ml6team/fondant@main"]
-=======
-  # - repo: local
-  #   hooks:
-  #     - id: generate_component_readmes
-  #       name: Generate component READMEs
-  #       language: python
-  #       entry: python scripts/component_readme/generate_readme.py
-  #       files: ^components/.*/fondant_component.yaml
-  #       additional_dependencies: ["fondant"]
->>>>>>> 11838939
+        additional_dependencies: ["fondant[aws,azure,gcp]@git+https://github.com/ml6team/fondant@main"]