--- conflicted
+++ resolved
@@ -122,13 +122,7 @@
 
 The `args` section describes which arguments the component takes. Each argument is defined by a 
 `description` and a `type`, which should be one of the builtin Python types. Additionally, you can 
-<<<<<<< HEAD
-pass an optional argument in the optional `default` field of the arguments. This can be useful in case
-your function has many arguments that could be set to default and that don't need to be explicitly defined when
-initializing your component. 
-=======
 set an optional `default` value for each argument.
->>>>>>> e90ac782
 
 _Note:_ default iterable arguments such as `dict` and `list` have to be passed as a string 
 (e.g. `'{"foo":1, "bar":2}`, `'["foo","bar]'`)
@@ -143,14 +137,8 @@
     default: bar
 ``` 
 
-<<<<<<< HEAD
-These arguments are passed in when the component is instantiated. Notice that we are not passing the
-default argument specified above. You could override the default value in the component spec by passing
-it as an argument to the component.
-=======
 These arguments are passed in when the component is instantiated. 
 If an argument is not explicitly provided, the default value will be used instead if available.```
->>>>>>> e90ac782
 ```python
 from fondant.pipeline import ComponentOp
 
