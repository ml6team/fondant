# Component specification

Each Fondant component is defined by a component specification which describes its interface.
The component specification is used for a couple of things:

- To define which input data Fondant should provide to the component, and which output data it should
  write to storage.
- To validate compatibility with other components.
- To execute the component with the correct parameters.

The component specification should be defined by the author of the component.

## Contents

A component spec(ification) consists of the following sections:

```yaml
name:
  ...
description:
  ...
image:
  ...

consumes:
  ...

produces: 
  ...

args: 
  ...
```

### Metadata

The metadata tracks metadata about the component, such as its name, description, and the URL of the [Docker](https://www.docker.com/) image used to run it.

```yaml
name: Example component
description: This is an example component
image: example_component:latest
```

### Consumes & produces

The `consumes` and `produces` sections describe which data the component consumes and produces.
The specification below for instance defines a component that creates an embedding from an
image-caption combination.

```yaml
...
consumes:
  images:
    fields:
      data:
        type: binary
  captions:
    fields:
      text:
        type: utf8

produces:
  embeddings:
    fields:
      data:
        type: array
        items:
          type: float32
```

The `consumes` and `produces` sections follow the schema below:

```yaml
consumes/produces:
  <subset>:
    fields:
      <field>:
        type: <type>
    additionalFields: true
  additionalSubsets: true
```

#### Subsets

A component consumes or produces `subsets` which match the `subsets` from
[the manifest](../manifest.md).

- Only those subsets defined in the `consumes` section of the
  component specification are read and passed to the component implementation.
- Only those subsets defined in the `produces` section of the component specification are
  written to storage.

#### Fields

Each subset defines a list of `fields`, which again match those from the manifest.

- Only those fields defined in the `consumes` section of the component specification are read
  and passed to the component implementation.
- Only those fields defined in the `produces` section of the component specification are written
  to storage

Each field defines the expected data type, which should match the
[types defined by Fondant](https://github.com/ml6team/fondant/blob/main/fondant/schema.py#L13),
which mostly match the [Arrow data types](https://arrow.apache.org/docs/python/api/datatypes.html).

#### AdditionalSubsets & additionalFields

The schema also defines the `additionalSubsets` and `additionalFields` keywords, which can be
used to define which additional data should be passed on from the input to the output. They both
default to `true`, which means that by default untouched data is passed on to the next component.

- If `additionalSubsets` is `false` in the `consumes` section, all subsets not specified in the
  component specification's `consumes` will be dropped.
- If `additionalSubsets` is `false` in the `produces` section, all subsets not specified in the
  component specification's `produces` section will be dropped, including consumed subsets.
- If `additionalFields` is `false` for a subset in the `consumes` section, all fields not
  specified will be dropped.
- If `additionalFields` is `false` for a subset in the `produces` section, all fields not
  specified will be dropped, including consumed fields.

Please check the [examples](#examples) below to build a better understanding.

### Args

The `args` section describes which arguments the component takes. Each argument is defined by a
`description` and a `type`, which should be one of the builtin Python types. Additionally, you can
set an optional `default` value for each argument.

<<<<<<< HEAD
=======
_Note:_ default iterable arguments such as `dict` and `list` have to be passed as a string
(e.g. `'{"foo":1, "bar":2}`, `'["foo","bar]'`)

>>>>>>> 832cd11c
```yaml
args:
  custom_argument:
    description: A custom argument
    type: str
  default_argument:
    description: A default argument
    type: str
    default: bar
```

These arguments are passed in when the component is instantiated.
If an argument is not explicitly provided, the default value will be used instead if available.

```python
from fondant.pipeline import ComponentOp

custom_op = ComponentOp(
    component_dir="components/custom_component",
    arguments={
        "custom_argument": "foo"
    },
)
```

Afterwards, we pass all keyword arguments to the `__init__()` method of the component.

```python
import pandas as pd
from fondant.component import PandasTransformComponent
from fondant.executor import PandasTransformExecutor


class ExampleComponent(PandasTransformComponent):

  def __init__(self, *args, custom_argument, default_argument) -> None:
    """
    Args:
        x_argument: An argument passed to the component
    """
    # Initialize your component here based on the arguments

  def transform(self, dataframe: pd.DataFrame) -> pd.DataFrame:
    """Implement your custom logic in this single method

    Args:
        dataframe: A Pandas dataframe containing the data

    Returns:
        A pandas dataframe containing the transformed data
    """
```

## Examples

Each component specification defines how the input manifest will be transformed into the output
manifest. The following examples show how the component specification works:

### Example 1: defaults

Even though only a single `subset` and `field` are defined in both `consumes` and `produces`,
all data is passed along since `additionalSubsets` and `additionalFields` default to `true`.

<table>
<tr>
<th width="500px">Input manifest</th>
<th width="500px">Component spec</th>
<th width="500px">Output manifest</th>
</tr>
<tr>
<td>

```json
{
  "subsets": {
    "images": {
      "location": "...",
      "fields": {
        "width": {
          "type": "int32"
        },
        "height": {
          "type": "int32"
        },
        "data": {
          "type": "binary"
        }
      }
    },
    "captions": {
      "location": "...",
      "fields": {
        "data": {
          "type": "binary"
        }
      }
    }
  }
}
```

</td>
<td>

```yaml
consumes:
  images:
    fields:
      data:
        type: binary

produces:
  embeddings:
    fields:
      data:
        type: array
        items:
          type: float32
```

</td>
<td>

```json
{
  "subsets": {
    "images": {
      "location": "...",
      "fields": {
        "width": {
          "type": "int32"
        },
        "height": {
          "type": "int32"
        },
        "data": {
          "type": "binary"
        }
      }
    },
    "captions": {
      "location": "...",
      "fields": {
        "data": {
          "type": "binary"
        }
      }
    },
    "embeddings": {
      "location": "...",
      "fields": {
        "data": {
          "type": "binary"
        }
      }
    }
  }
}
```

</td>
</tr>
</table>

### Example 2: `additionalSubsets: false` in `consumes`

When changing `additionalSubsets` in `consumes` to `false`, the unused `captions` subset is
dropped.

<table>
<tr>
<th width="500px">Input manifest</th>
<th width="500px">Component spec</th>
<th width="500px">Output manifest</th>
</tr>
<tr>
<td>

```json
{
  "subsets": {
    "images": {
      "location": "...",
      "fields": {
        "width": {
          "type": "int32"
        },
        "height": {
          "type": "int32"
        },
        "data": {
          "type": "binary"
        }
      }
    },
    "captions": {
      "location": "...",
      "fields": {
        "data": {
          "type": "binary"
        }
      }
    }
  }
}
```

</td>
<td>

```yaml
consumes:
  images:
    fields:
      data:
        type: binary
  additionalSubsets: false

produces:
  embeddings:
    fields:
      data:
        type: array
        items:
          type: float32
```

</td>
<td>

```json
{
  "subsets": {
    "images": {
      "location": "...",
      "fields": {
        "width": {
          "type": "int32"
        },
        "height": {
          "type": "int32"
        },
        "data": {
          "type": "binary"
        }
      }
    },
    "embeddings": {
      "location": "...",
      "fields": {
        "data": {
          "type": "binary"
        }
      }
    }
  }
}
```

</td>
</tr>
</table>

### Example 3: `additionalFields: false` in `consumes`

When changing `additionalFields` in the consumed images subset to `false`, the unused fields of
the images subset are dropped as well.

<table>
<tr>
<th width="500px">Input manifest</th>
<th width="500px">Component spec</th>
<th width="500px">Output manifest</th>
</tr>
<tr>
<td>

```json
{
  "subsets": {
    "images": {
      "location": "...",
      "fields": {
        "width": {
          "type": "int32"
        },
        "height": {
          "type": "int32"
        },
        "data": {
          "type": "binary"
        }
      }
    },
    "captions": {
      "location": "...",
      "fields": {
        "data": {
          "type": "binary"
        }
      }
    }
  }
}
```

</td>
<td>

```yaml
consumes:
  images:
    fields:
      data:
        type: binary
    additionalFields: false
  additionalSubsets: false

produces:
  embeddings:
    fields:
      data:
        type: array
        items:
          type: float32
```

</td>
<td>

```json
{
  "subsets": {
    "images": {
      "location": "...",
      "fields": {
        "data": {
          "type": "binary"
        }
      }
    },
    "embeddings": {
      "location": "...",
      "fields": {
        "data": {
          "type": "binary"
        }
      }
    }
  }
}
```

</td>
</tr>
</table>

### Example 4 `additionalSubsets: false` in `produces`

When changing `additionalSubsets` in `produces` to `false`, both the unused `captions` subset
and the consumed `images` subsets are dropped.

<table>
<tr>
<th width="500px">Input manifest</th>
<th width="500px">Component spec</th>
<th width="500px">Output manifest</th>
</tr>
<tr>
<td>

```json
{
  "subsets": {
    "images": {
      "location": "...",
      "fields": {
        "width": {
          "type": "int32"
        },
        "height": {
          "type": "int32"
        },
        "data": {
          "type": "binary"
        }
      }
    },
    "captions": {
      "location": "...",
      "fields": {
        "data": {
          "type": "binary"
        }
      }
    }
  }
}
```

</td>
<td>

```yaml
consumes:
  images:
    fields:
      data:
        type: binary

produces:
  embeddings:
    fields:
      data:
        type: array
        items:
          type: float32
  additionalSubsets: false
```

</td>
<td>

```json
{
  "subsets": {
    "embeddings": {
      "location": "...",
      "fields": {
        "data": {
          "type": "binary"
        }
      }
    }
  }
}
```

</td>
</tr>
</table>

### Example 5: overwriting subsets

Finally, when we define a subset both in `consumes` and `produces`, the produced fields
overwrite the consumed ones. Others are passed on according to the `additionalFields` flag.

<table>
<tr>
<th width="500px">Input manifest</th>
<th width="500px">Component spec</th>
<th width="500px">Output manifest</th>
</tr>
<tr>
<td>

```json
{
  "subsets": {
    "images": {
      "location": "...",
      "fields": {
        "width": {
          "type": "int32"
        },
        "height": {
          "type": "int32"
        },
        "data": {
          "type": "binary"
        }
      }
    },
    "captions": {
      "location": "...",
      "fields": {
        "data": {
          "type": "binary"
        }
      }
    }
  }
}
```

</td>
<td>

```yaml
consumes:
  images:
    fields:
      data:
        type: binary

produces:
  images:
    fields:
      data:
        type: string
  additionalSubsets: false
```

</td>
<td>

```json
{
  "subsets": {
    "images": {
      "location": "...",
      "fields": {
        "width": {
          "type": "int32"
        },
        "height": {
          "type": "int32"
        },
        "data": {
          "type": "string"
        }
      }
    }
  }
}
```

</td>
</tr>
</table><|MERGE_RESOLUTION|>--- conflicted
+++ resolved
@@ -127,12 +127,6 @@
 `description` and a `type`, which should be one of the builtin Python types. Additionally, you can
 set an optional `default` value for each argument.
 
-<<<<<<< HEAD
-=======
-_Note:_ default iterable arguments such as `dict` and `list` have to be passed as a string
-(e.g. `'{"foo":1, "bar":2}`, `'["foo","bar]'`)
-
->>>>>>> 832cd11c
 ```yaml
 args:
   custom_argument:
