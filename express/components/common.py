"""
This file is the entrypoint of the component. It will parse all arguments
and give them to the actual core of the component.
"""
import argparse
import json
import os
from abc import ABC, abstractmethod
from pathlib import Path
from typing import Dict, Optional, TypeVar, Generic, Union, Tuple

from express.manifest import DataManifest, DataSource, Metadata
from express.storage_mount import (
    mount_remote_storage,
    unmount_remote_storage,
    CloudProvider,
)

IndexT = TypeVar("IndexT")
DataT = TypeVar("DataT")


class ExpressDataset(ABC, Generic[IndexT, DataT]):
    """
    An abstract wrapper class that gives read access to Express Datasets.
    It can be extended to create a draft for a new (output) dataset.

    Args:
        manifest (DataManifest): A manifest that describes the different data sources comprising
        the Dataset, as well as their locations.
    """

    def __init__(self, manifest: DataManifest):
        self.manifest = manifest
        self._index_data = self.load_index()

    def extend(self) -> "ExpressDatasetDraft[IndexT, DataT]":
        """
        Create an `ExpressDatasetDraft` that extends this dataset.
        """
        return ExpressDatasetDraft.extend(self)

    @abstractmethod
    def load_index(self) -> IndexT:
        """
        Loads the index data.
        """

    def load(
        self, data_source: str, for_index: Optional[IndexT] = None, **kwargs
    ) -> DataT:
        """
        Load data from a named data source.

        Args:
            data_source (str): A named data source from the input manifest.
            for_index (Optional[TIndex]): Pass in an index to filter the data on. By default, the
             original Dataset index is used. This argument can be used to use a different
              index instead.
            kwargs (dict): Additional keyword arguments forwarded to the _load_data_source method.

        Returns:
            TData: Data of type TData
        """
        if data_source not in self.manifest.data_sources:
            raise ValueError(
                f"Named source {data_source} not part of recognised data sources: "
                f"{self.manifest.data_sources.keys()}."
            )
        if for_index is None:
            for_index = self._index_data
        return self._load_data_source(
            self.manifest.data_sources[data_source], for_index, **kwargs
        )

    @staticmethod
    @abstractmethod
    def _load_data_source(
        data_source: DataSource,
        index_filter: Optional[IndexT],
        **kwargs,
    ) -> DataT:
        """
        Load data from a (possibly remote) path.
        This method can be subclassed to present data in a specific way. For example, as a local
         dataframe, a lazy access method, or a distributed set of data.

        Args:
            data_source (DataSource): The DataSource to load the data from.
            index_filter (Optional[TIndex]): Pass in an index to filter the data on.

        Returns:
            TData: Data of type TData
        """

    # TODO should we keep track of both input and output in the manifests?


class ExpressDatasetDraft(ABC, Generic[IndexT, DataT]):
    """
    Draft of an `ExpressDataset`, tracking both preexisting data sources and local data that still
    needs to be uploaded.

    Args:
        index (Union[DataSource, TIndex]): Index of the output dataset. Needs to be present if no
         `extending_dataset` is set.
        data_sources (Dict[str, Union[DataSource, TData]]): Named preexisting data sources or local
         data to be uploaded. Each data source should have data available for each item in
         the shared index.
        extending_dataset (ExpressDataset[TIndex, TData]): Existing dataset to extend, which will
        take over both its index an all data sources. Needs to be present if no `index` is set.
    """

    def __init__(
        self,
        index: Optional[Union[DataSource, IndexT]] = None,
        data_sources: Dict[str, Union[DataSource, DataT]] = None,
        extending_dataset: Optional[ExpressDataset[IndexT, DataT]] = None,
    ):
        self.index = index
        self.data_sources = data_sources or {}
        if not (extending_dataset is None) ^ (index is None):
            raise ValueError(
                "A dataset draft needs to have a single valid index. Either pass an index "
                "or a pre-existing dataset to extend. Additional data sources can be added "
                "to an extending dataset draft after it's been constructed."
            )
        if extending_dataset is not None:
            if index is not None:
                raise ValueError(
                    "A dataset draft needs to have a valid index. Either pass an index or a "
                    "pre-existing dataset to extend. Not both. Additional data sources can be "
                    "added to an extending dataset draft after it's been constructed."
                )
            self.index = extending_dataset.manifest.index
            for name, dataset in extending_dataset.manifest.data_sources.items():
                self.with_data_source(name, dataset, replace_ok=False)

    @classmethod
    def extend(
        cls, dataset: ExpressDataset[IndexT, DataT]
    ) -> "ExpressDatasetDraft[IndexT, DataT]":
        """
        Creates a new Express Dataset draft extending the given dataset, which will take over both
         its index and all data sources.
        """
        return cls(extending_dataset=dataset)

    def with_index(self, index: DataT) -> "ExpressDatasetDraft[IndexT, DataT]":
        """
        Replaces the current index with the given index.

        Returns:
            ExpressDatasetDraft[TIndex, TData]: self, for easier chaining
        """
        self.index = index
        return self

    def with_data_source(
        self, name: str, data: Union[DataT, DataSource], replace_ok=False
    ) -> "ExpressDatasetDraft[IndexT, DataT]":
        """
        Adds a new data source or replaces a preexisting data source with the same name.

        Args:
            name (str): Name of the data source.
            data (Union[TData, DataSource]): Local data of type `TData`, or a preexisting
             `DataSource`.
            replace_ok (bool): Default=False. Whether to replace a preexisting Data Source of the
            same name, if such a Data Source exists.

        Returns:
            ExpressDatasetDraft[TIndex, TData]: self, for easier chaining
        """
        if (name in self.data_sources) and (not replace_ok):
            raise ValueError(
                f"A conflicting data source with identifier {name} is already set "
                f"in this draft. Data sources on a dataset draft can be replaced "
                f"after it's been constructed."
            )
        # TODO: verify same namespace?
        self.data_sources[name] = data
        return self


class ExpressDatasetHandler(ABC, Generic[IndexT, DataT]):
    """
    Abstract mixin class to read from and write to Express Datasets.
    Can be subclassed to deal with a specific type of parsed data representations, like reading to a
     Pandas DataFrame or a Spark RDD.
    """

    @staticmethod
    def _path_for_upload(
        metadata: Metadata, storage_prefix: str, mount_dir: str, name: str
    ) -> Tuple[str, str]:
        """
        Constructs a remote path for new data sources.

        Args:
            metadata (MetaData): Component metadata, which is used to construct the base path.
            name (str): The name of the data source that's being created.
            mount_dir (str): the local directory mounted with FUSE
            storage_prefix (str): the storage file system prefix

        Returns:
            Tuple [str, str]: the remote and mount path referencing the folder where the file/folder
             will be uploaded
        """
        artifact_bucket_blob_path = (
            f"custom_artifact/{metadata.run_id}/{metadata.component_name}/{name}"
        )
        file_path = os.path.join(metadata.artifact_bucket, artifact_bucket_blob_path)
        remote_path = os.path.join(storage_prefix, file_path)
        mount_path = os.path.join(mount_dir, file_path)

        return remote_path, mount_path

    @classmethod
    @abstractmethod
    def _load_dataset(
        cls, input_manifest: DataManifest
    ) -> ExpressDataset[IndexT, DataT]:
        """
        Parses a manifest to an ExpressDataset of a specific type, for downstream use by transform
        components.
        """

    @classmethod
    @abstractmethod
    def _upload_index(
        cls, index: IndexT, remote_path: str, mount_path: str
    ) -> DataSource:
        """
        Uploads index data of a certain type as parquet and creates a new DataSource.

        Args:
            index (TIndex): index data of type `TIndex`
            remote_path (str): fully qualified remote path where to upload the data to.
            mount_path (str): the mount path where the data will be uploaded to

        Returns:
            DataSource: DataSource for the newly uploaded index data
        """

    @classmethod
    @abstractmethod
    def _upload_data_source(
        cls, name: str, data: DataT, remote_path: str, mount_path: str
    ) -> DataSource:
        """
        Uploads data of a certain type as parquet and creates a new DataSource.

        Args:
            name (str): name of the data source to be created.
            data (TData): data of type `TData`
            remote_path (str): fully qualified remote path where to upload the data to.
            mount_path (str): the mount data where the data will be uploaded to

        Returns:
            DataSource: DataSource for the newly uploaded data source
        """

    @classmethod
    def _create_metadata(cls, metadata_args: dict) -> Metadata:
        """
        Create the manifest metadata
        Args:
            metadata_args (dict): a dictionary containing metadata information

        Returns:
            Metadata: the initial metadata
        """

        initial_metadata = Metadata()
        return cls._update_metadata(initial_metadata, metadata_args)

    @classmethod
    def _update_metadata(
        cls,
        metadata: Metadata,
        metadata_args: Optional[Dict[str, Union[str, int, float, bool]]],
    ) -> Metadata:
        """
        Update the manifest metadata
        Args:
            metadata (metadata): the previous component metadata
            metadata_args (dict): a dictionary containing metadata information related to the
            current component
        Returns:
            Metadata: the initial metadata
        """
        metadata_dict = metadata.to_dict()
        for metadata_key, metadata_value in metadata_args.items():
            metadata_dict[metadata_key] = metadata_value
        metadata_dict["git branch"] = os.environ.get("GIT_BRANCH")
        metadata_dict["commit sha"] = os.environ.get("COMMIT_SHA")
        metadata_dict["build timestamp"] = os.environ.get("BUILD_TIMESTAMP")

        return Metadata.from_dict(metadata_dict)

    @classmethod
    def _create_output_dataset(
        cls,
        draft: ExpressDatasetDraft[IndexT, DataT],
        metadata: Metadata,
        manifest_save_path: str,
        storage_prefix: str,
        mount_dir: str,
    ) -> DataManifest:
        """
        Processes a dataset draft of a specific type, uploading all local data to storage and
        composing the output manifest.
        """
        if isinstance(draft.index, DataSource):
            index = draft.index
        else:
            remote_path, mount_path = cls._path_for_upload(
                metadata, storage_prefix, mount_dir, "index"
            )
            index = cls._upload_index(draft.index, remote_path, mount_path)

        data_sources = {}
        for name, dataset in draft.data_sources.items():
            if isinstance(dataset, DataSource):
                data_sources[name] = dataset
            else:
                remote_path, mount_path = cls._path_for_upload(
                    metadata, storage_prefix, mount_dir, name
                )
                data_sources[name] = cls._upload_data_source(
                    name, dataset, remote_path, mount_path
                )

        manifest = DataManifest(
            index=index, data_sources=data_sources, metadata=metadata
        )
        Path(manifest_save_path).parent.mkdir(parents=True, exist_ok=True)
        Path(manifest_save_path).write_text(manifest.to_json(), encoding="utf-8")
        return manifest


class ExpressTransformComponent(ExpressDatasetHandler, Generic[IndexT, DataT]):
    """
    An abstract component that facilitates end-to-end transformation of Express Datasets.
    It can be subclassed or used with a mixin to support reading and writing of a specific data
     type, and to implement specific dataset transformations.
    """

    @classmethod
    def run(cls) -> DataManifest:
        """
        Parses input data, executes the transform, and creates output artifacts.
        Returns:
            DataManifest: the output manifest
        """
        # Parse arguments
        args = cls._parse_args()
        storage_args = json.loads(args.storage_args)
        extra_args = json.loads(args.extra_args)
        metadata_args = json.loads(args.metadata_args)

        # Get specific cloud storage configs
        cloud_storage = CloudProvider[storage_args["cloud_env"]].value
        storage_mount_cmd, storage_prefix = (
            cloud_storage.fuse_command,
            cloud_storage.storage_prefix,
        )

        # Mount remote storage
        mount_remote_storage(
            mount_buckets=storage_args["mount_buckets"],
            mount_dir=storage_args["mount_dir"],
            mount_command=storage_mount_cmd,
            mount_args=storage_args["mount_args"],
            mount_kwargs=storage_args["mount_kwargs"],
        )

        # Load dataset, transform and create draft
        input_dataset = cls._load_dataset(
            input_manifest=DataManifest.from_path(args.input_manifest)
        )
<<<<<<< HEAD
        output_dataset_draft = cls.transform(data=input_dataset, extra_args=extra_args)

        # Create output manifest
        metadata = Metadata.from_dict(metadata_args)
=======
        output_dataset_draft = cls.transform(
            data=input_dataset, extra_args=json.loads(args.extra_args)
        )
        metadata = Metadata.from_dict(json.loads(args.metadata))
>>>>>>> 01f4022b
        output_manifest = cls._create_output_dataset(
            mount_dir=storage_args["mount_dir"],
            storage_prefix=storage_prefix,
            draft=output_dataset_draft,
            metadata=metadata,
<<<<<<< HEAD
            manifest_save_path=args.output_manifest,
=======
            save_path=args.output_manifest,
>>>>>>> 01f4022b
        )

        # unmount remote storage
        unmount_remote_storage(mount_dir=storage_args["mount_dir"])
        return output_manifest

    @classmethod
    def _parse_args(cls):
        """
        Parse component arguments
        """
        parser = argparse.ArgumentParser()
        parser.add_argument(
            "--input-manifest",
            type=str,
            required=True,
            help="The input data manifest artifact",
        )
        parser.add_argument(
            "--storage-args",
            type=str,
            required=True,
            help="The storage argument for the component, passed as a json string",
        )
        parser.add_argument(
            "--metadata",
            type=str,
            required=True,
            help="The metadata associated with this pipeline run",
        )
        parser.add_argument(
            "--extra-args",
            type=str,
            required=False,
            help="Extra arguments for the component, passed as a json dict string",
        )
        parser.add_argument(
            "--output-manifest",
            type=str,
            required=True,
            help="The output data manifest artifact",
        )
        return parser.parse_args()

    @classmethod
    @abstractmethod
    def transform(
        cls,
        data: ExpressDataset[IndexT, DataT],
        extra_args: Optional[Dict[str, Union[str, int, float, bool]]] = None,
    ) -> ExpressDatasetDraft[IndexT, DataT]:
        """
        Applies transformations to the input dataset and creates a draft for a new dataset.
        The recommended pattern for a transform is to extend the input dataset with a filtered index
        , and/or with additional data sources.
        If the transform generated data that is independent of the input data, or if the output size
         is significantly smaller than the input size, it can be beneficial to create a draft for
          a completely new dataset.

        Args:
            data (ExpressDataset[TIndex, TData]): express dataset providing access to data of a
             given type
            extra_args (Optional[Dict[str, Union[str, int, float, bool]]]): an optional dictionary
             of additional arguments passed in by the pipeline run

        Returns:
            ExpressDatasetDraft[TIndex, TData]: draft of output dataset, to be uploaded after this
             transform completes. Can be created by calling `extend` on an existing dataset, or by
              directly calling the constructor.
        """


class ExpressLoaderComponent(ExpressDatasetHandler, Generic[IndexT, DataT]):
    """
    An abstract component that facilitates creation of a new Express Dataset.
    This will commonly be the first component in an Express Pipeline. It can be subclassed or used
     with a mixin to support loading of a specific data type, and to implement specific dataset
      loaders.
    """

    @classmethod
    def run(cls) -> DataManifest:
        """
        Parses input data, executes the data loader, and creates output artifacts.

        Returns:
            DataManifest: the output manifest
        """
        # Parse arguments
        args = cls._parse_args()
        storage_args = json.loads(args.storage_args)
        extra_args = json.loads(args.extra_args)
        metadata_args = json.loads(args.metadata_args)

        # Get specific cloud storage configs
        cloud_storage = CloudProvider[storage_args["cloud_env"]].value
        storage_mount_cmd, storage_prefix = (
            cloud_storage.mount_command,
            cloud_storage.storage_prefix,
        )

        # Mount remote storage
        mount_remote_storage(
            mount_buckets=storage_args["mount_buckets"],
            mount_dir=storage_args["mount_dir"],
            mount_command=storage_mount_cmd,
            mount_args=storage_args["mount_args"],
            mount_kwargs=storage_args["mount_kwargs"],
        )

        # Load dataset and create metadata
        output_dataset_draft = cls.load(extra_args=extra_args)
        metadata = cls._create_metadata(metadata_args=metadata_args)

        # Create output manifest
        output_manifest = cls._create_output_dataset(
            storage_prefix=storage_prefix,
            mount_dir=storage_args["mount_dir"],
            draft=output_dataset_draft,
            manifest_save_path=args.output_manifest,
            metadata=metadata,
        )

        # unmount remote storage
        unmount_remote_storage(mount_dir=storage_args["mount_dir"])
        return output_manifest

    @classmethod
    def _parse_args(cls):
        """
        Parse component arguments
        """
        parser = argparse.ArgumentParser()
        parser.add_argument(
            "--storage-args",
            type=str,
            required=True,
            help="The storage argument for the component, passed as a json string",
        )
        parser.add_argument(
            "--metadata-args",
            type=str,
            required=False,
            help="Metadata arguments, passed as a json dict string",
        )
        parser.add_argument(
            "--extra-args",
            type=str,
            required=False,
            help="Extra arguments, passed as a json dict string",
        )
        parser.add_argument(
            "--output-manifest",
            type=str,
            required=True,
            help="The output data manifest artifact",
        )
        return parser.parse_args()

    @classmethod
    @abstractmethod
    def load(
        cls, extra_args: Optional[Dict[str, Union[str, int, float, bool]]] = None
    ) -> ExpressDatasetDraft[IndexT, DataT]:
        """
        Loads data from an arbitrary source to create a draft for a new dataset.

        Args:
            extra_args (Optional[Dict[str, Union[str, int, float, bool]]): an optional dictionary
             of additional arguments passed in by the pipeline run

        Returns:
            ExpressDatasetDraft[TIndex, TData]: draft of output dataset, to be uploaded after this
             loader completes.
        """<|MERGE_RESOLUTION|>--- conflicted
+++ resolved
@@ -380,27 +380,16 @@
         input_dataset = cls._load_dataset(
             input_manifest=DataManifest.from_path(args.input_manifest)
         )
-<<<<<<< HEAD
         output_dataset_draft = cls.transform(data=input_dataset, extra_args=extra_args)
 
         # Create output manifest
         metadata = Metadata.from_dict(metadata_args)
-=======
-        output_dataset_draft = cls.transform(
-            data=input_dataset, extra_args=json.loads(args.extra_args)
-        )
-        metadata = Metadata.from_dict(json.loads(args.metadata))
->>>>>>> 01f4022b
         output_manifest = cls._create_output_dataset(
             mount_dir=storage_args["mount_dir"],
             storage_prefix=storage_prefix,
             draft=output_dataset_draft,
             metadata=metadata,
-<<<<<<< HEAD
             manifest_save_path=args.output_manifest,
-=======
-            save_path=args.output_manifest,
->>>>>>> 01f4022b
         )
 
         # unmount remote storage
