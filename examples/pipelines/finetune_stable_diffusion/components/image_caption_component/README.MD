--- conflicted
+++ resolved
@@ -12,13 +12,8 @@
 ### **Practical considerations**
 * In general, it is [common practice](https://huggingface.co/datasets/lambdalabs/pokemon-blip-captions) 
 to generate relatively short descriptions when finetuning stable diffusion.  
-<<<<<<< HEAD
-* You can test the captioning of the BLIP model interactively in this
-[notebook](../../notebooks/sd-training/dataset_creation.ipynb).
-=======
 
 
->>>>>>> f3737f50
 * Captions that are long generally take longer to produce but are more descriptive. However,
 it is worth considering first the use case you want to employ.
 In general, shorter captions tend to be less prone to errors. As an example, here is an image with generated captions with:  
