"""Pipeline used to create the dataset to train the StarCoder model."""

import argparse
import logging
import sys

sys.path.append("../")

from pipeline_configs import PipelineConfigs

<<<<<<< HEAD
=======
from fondant.compiler import DockerCompiler
>>>>>>> ec3a23dd
from fondant.logger import configure_logging
from fondant.pipeline import Client, ComponentOp, Pipeline

configure_logging()
logger = logging.getLogger(__name__)


client = Client(host=PipelineConfigs.HOST)

dataset_column_name = [
    "content",
    "lang",
    "size",
    "path",
    "repository_name",
    "avg_line_length",
    "max_line_length",
    "alphanum_fraction",
]

load_component_column_mapping = {
    column: f"code_{column}" for column in dataset_column_name
}

# Initialize pipeline and client
pipeline = Pipeline(
    pipeline_name="Stack filtering pipeline",
    pipeline_description="A pipeline for filtering the stack dataset",
    base_path=PipelineConfigs.BASE_PATH,
)

# define ops
load_from_hub_op = ComponentOp.from_registry(
    name="load_from_hub",
    component_spec_path="components/load_from_hub/fondant_component.yaml",
    arguments={
        "dataset_name": "ml6team/the-stack-smol-python",
        "column_name_mapping": load_component_column_mapping,
        "n_rows_to_load": None,
    },
)

filter_line_length_op = ComponentOp.from_registry(
    name="filter_line_length",
    arguments={
        "avg_line_length_threshold": 10,
        "max_line_length_threshold": 100,
        "alphanum_fraction_threshold": 0.25,
    },
)

filter_comments_op = ComponentOp.from_registry(
    name="filter_comments",
    arguments={"min_comments_ratio": 0.1, "max_comments_ratio": 0.9},
)
pii_redaction_op = ComponentOp.from_registry(
    name="pii_redaction",
)

# add ops to pipeline
pipeline.add_op(load_from_hub_op)
pipeline.add_op(filter_line_length_op, dependencies=load_from_hub_op)
pipeline.add_op(filter_comments_op, dependencies=filter_line_length_op)
pipeline.add_op(pii_redaction_op, dependencies=filter_comments_op)


<<<<<<< HEAD
client.compile_and_run(pipeline=pipeline)
=======
if __name__ == "__main__":
    compiler = DockerCompiler()
    # mount the gcloud credentials to the container
    extra_volumes = [
        "$HOME/.config/gcloud/application_default_credentials.json:/root/.config/gcloud/application_default_credentials.json:ro"
    ]
    compiler.compile(pipeline=pipeline, extra_volumes=extra_volumes)
    logger.info("Run `docker compose up` to run the pipeline.")
>>>>>>> ec3a23dd
<|MERGE_RESOLUTION|>--- conflicted
+++ resolved
@@ -1,6 +1,5 @@
 """Pipeline used to create the dataset to train the StarCoder model."""
 
-import argparse
 import logging
 import sys
 
@@ -8,10 +7,7 @@
 
 from pipeline_configs import PipelineConfigs
 
-<<<<<<< HEAD
-=======
 from fondant.compiler import DockerCompiler
->>>>>>> ec3a23dd
 from fondant.logger import configure_logging
 from fondant.pipeline import Client, ComponentOp, Pipeline
 
@@ -42,6 +38,7 @@
     pipeline_description="A pipeline for filtering the stack dataset",
     base_path=PipelineConfigs.BASE_PATH,
 )
+client = Client(host=PipelineConfigs.HOST)
 
 # define ops
 load_from_hub_op = ComponentOp.from_registry(
@@ -78,9 +75,6 @@
 pipeline.add_op(pii_redaction_op, dependencies=filter_comments_op)
 
 
-<<<<<<< HEAD
-client.compile_and_run(pipeline=pipeline)
-=======
 if __name__ == "__main__":
     compiler = DockerCompiler()
     # mount the gcloud credentials to the container
@@ -88,5 +82,4 @@
         "$HOME/.config/gcloud/application_default_credentials.json:/root/.config/gcloud/application_default_credentials.json:ro"
     ]
     compiler.compile(pipeline=pipeline, extra_volumes=extra_volumes)
-    logger.info("Run `docker compose up` to run the pipeline.")
->>>>>>> ec3a23dd
+    logger.info("Run `docker compose up` to run the pipeline.")