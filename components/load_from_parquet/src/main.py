"""This component loads a seed dataset from the hub."""
import logging
import typing as t

import dask
import dask.dataframe as dd
import pandas as pd
from fondant.component import DaskLoadComponent
from fondant.component_spec import ComponentSpec

logger = logging.getLogger(__name__)

dask.config.set({"dataframe.convert-string": False})


class LoadFromParquet(DaskLoadComponent):
<<<<<<< HEAD

    def __init__(self,
                 spec: ComponentSpec,
                 *_,
                 dataset_uri: str,
                 column_name_mapping: t.Optional[dict],
                 n_rows_to_load: t.Optional[int],
                 index_column: t.Optional[str],
                 ) -> None:
=======
    def __init__(
        self,
        spec: ComponentSpec,
        *_,
        dataset_uri: str,
        column_name_mapping: dict,
        n_rows_to_load: int,
        index_column: t.Optional[str],
    ) -> None:
>>>>>>> 4d26b843
        """
        Args:
            spec: the component spec
            dataset_uri: The remote path to the parquet file/folder containing the dataset
            column_name_mapping: Mapping of the consumed dataset to fondant column names
            n_rows_to_load: optional argument that defines the number of rows to load. Useful for
              testing pipeline runs on a small scale.
            index_column: Column to set index to in the load component, if not specified a default
                globally unique index will be set.
        """
        self.dataset_uri = dataset_uri
        self.column_name_mapping = column_name_mapping
        self.n_rows_to_load = n_rows_to_load
        self.index_column = index_column
        self.spec = spec

    def get_columns_to_keep(self) -> t.List[str]:

        # Only read required columns
        columns = []
<<<<<<< HEAD

        if self.column_name_mapping:
            invert_column_name_mapping = {v: k for k, v in self.column_name_mapping.items()}
        else:
            invert_column_name_mapping = {}

        for subset_name, subset in self.spec.produces.items():
            for field_name, field in subset.fields.items():
                column_name = f"{subset_name}_{field_name}"
                if invert_column_name_mapping and column_name in invert_column_name_mapping:
                    columns.append(invert_column_name_mapping[column_name])
                else:
=======
        if self.column_name_mapping is not None:
            invert_column_name_mapping = {
                v: k for k, v in self.column_name_mapping.items()
            }
            for subset_name, subset in self.spec.produces.items():
                for field_name, field in subset.fields.items():
                    subset_field_name = f"{subset_name}_{field_name}"
                    column_name = invert_column_name_mapping.get(
                        subset_field_name,
                        subset_field_name,
                    )
>>>>>>> 4d26b843
                    columns.append(column_name)

        if self.index_column is not None:
            columns.append(self.index_column)

        return columns

<<<<<<< HEAD
    def set_df_index(self, dask_df: dd.DataFrame) -> dd.DataFrame:
=======
        # 3) Optional: only return specific amount of rows
        if self.n_rows_to_load > 0:
            partitions_length = 0
            npartitions = 1
            for npartitions, partition in enumerate(dask_df.partitions, start=1):
                if partitions_length >= self.n_rows_to_load:
                    logger.info(
                        f"""Required number of partitions to load\n
                    {self.n_rows_to_load} is {npartitions}""",
                    )
                    break
                partitions_length += len(partition)
            dask_df = dask_df.head(self.n_rows_to_load, npartitions=npartitions)
            dask_df = dd.from_pandas(dask_df, npartitions=npartitions)
>>>>>>> 4d26b843

        if self.index_column is None:
            logger.info(
                "Index column not specified, setting a globally unique index",
            )

            def _set_unique_index(dataframe: pd.DataFrame, partition_info=None):
                """Function that sets a unique index based on the partition and row number."""
                dataframe["id"] = 1
                dataframe["id"] = (
                    str(partition_info["number"])
                    + "_"
                    + (dataframe.id.cumsum()).astype(str)
                )
                dataframe.index = dataframe.pop("id")
                return dataframe

            def _get_meta_df() -> pd.DataFrame:
                meta_dict = {"id": pd.Series(dtype="object")}
                for subset_name, subset in self.spec.produces.items():
                    for field_name, field in subset.fields.items():
                        meta_dict[f"{subset_name}_{field_name}"] = pd.Series(
                            dtype=pd.ArrowDtype(field.type.value),
                        )
                return pd.DataFrame(meta_dict).set_index("id")

            meta = _get_meta_df()
            dask_df = dask_df.map_partitions(_set_unique_index, meta=meta)
        else:
            logger.info(f"Setting `{self.index_column}` as index")
            dask_df = dask_df.set_index(self.index_column, drop=True)

        return dask_df

    def return_subset_of_df(self, dask_df: dd.DataFrame) -> dd.DataFrame:
        if self.n_rows_to_load is not None:
            partitions_length = 0
            npartitions = 1
            for npartitions, partition in enumerate(dask_df.partitions, start=1):
                if partitions_length >= self.n_rows_to_load:
                    logger.info(f"""Required number of partitions to load\n
                    {self.n_rows_to_load} is {npartitions}""")
                    break
                partitions_length += len(partition)
            dask_df = dask_df.head(self.n_rows_to_load, npartitions=npartitions)
            dask_df = dd.from_pandas(dask_df, npartitions=npartitions)
        return dask_df

    def load(self) -> dd.DataFrame:
        # 1) Load data, read as Dask dataframe
        logger.info("Loading dataset from the hub...")

        columns = self.get_columns_to_keep()

        logger.debug(f"Columns to keep: {columns}")
        dask_df = dd.read_parquet(self.dataset_uri, columns=columns)

        # 2) Rename columns
        if self.column_name_mapping:
            logger.info("Renaming columns...")
            dask_df = dask_df.rename(columns=self.column_name_mapping)

        # 4) Optional: only return specific amount of rows
        dask_df = self.return_subset_of_df(dask_df)

        # 5) Set the index
        dask_df = self.set_df_index(dask_df)
        return dask_df<|MERGE_RESOLUTION|>--- conflicted
+++ resolved
@@ -14,27 +14,15 @@
 
 
 class LoadFromParquet(DaskLoadComponent):
-<<<<<<< HEAD
-
-    def __init__(self,
-                 spec: ComponentSpec,
-                 *_,
-                 dataset_uri: str,
-                 column_name_mapping: t.Optional[dict],
-                 n_rows_to_load: t.Optional[int],
-                 index_column: t.Optional[str],
-                 ) -> None:
-=======
     def __init__(
         self,
         spec: ComponentSpec,
         *_,
         dataset_uri: str,
-        column_name_mapping: dict,
-        n_rows_to_load: int,
+        column_name_mapping: t.Optional[dict],
+        n_rows_to_load: t.Optional[int],
         index_column: t.Optional[str],
     ) -> None:
->>>>>>> 4d26b843
         """
         Args:
             spec: the component spec
@@ -52,35 +40,25 @@
         self.spec = spec
 
     def get_columns_to_keep(self) -> t.List[str]:
-
         # Only read required columns
         columns = []
-<<<<<<< HEAD
 
         if self.column_name_mapping:
-            invert_column_name_mapping = {v: k for k, v in self.column_name_mapping.items()}
+            invert_column_name_mapping = {
+                v: k for k, v in self.column_name_mapping.items()
+            }
         else:
             invert_column_name_mapping = {}
 
         for subset_name, subset in self.spec.produces.items():
             for field_name, field in subset.fields.items():
                 column_name = f"{subset_name}_{field_name}"
-                if invert_column_name_mapping and column_name in invert_column_name_mapping:
+                if (
+                    invert_column_name_mapping
+                    and column_name in invert_column_name_mapping
+                ):
                     columns.append(invert_column_name_mapping[column_name])
                 else:
-=======
-        if self.column_name_mapping is not None:
-            invert_column_name_mapping = {
-                v: k for k, v in self.column_name_mapping.items()
-            }
-            for subset_name, subset in self.spec.produces.items():
-                for field_name, field in subset.fields.items():
-                    subset_field_name = f"{subset_name}_{field_name}"
-                    column_name = invert_column_name_mapping.get(
-                        subset_field_name,
-                        subset_field_name,
-                    )
->>>>>>> 4d26b843
                     columns.append(column_name)
 
         if self.index_column is not None:
@@ -88,25 +66,7 @@
 
         return columns
 
-<<<<<<< HEAD
     def set_df_index(self, dask_df: dd.DataFrame) -> dd.DataFrame:
-=======
-        # 3) Optional: only return specific amount of rows
-        if self.n_rows_to_load > 0:
-            partitions_length = 0
-            npartitions = 1
-            for npartitions, partition in enumerate(dask_df.partitions, start=1):
-                if partitions_length >= self.n_rows_to_load:
-                    logger.info(
-                        f"""Required number of partitions to load\n
-                    {self.n_rows_to_load} is {npartitions}""",
-                    )
-                    break
-                partitions_length += len(partition)
-            dask_df = dask_df.head(self.n_rows_to_load, npartitions=npartitions)
-            dask_df = dd.from_pandas(dask_df, npartitions=npartitions)
->>>>>>> 4d26b843
-
         if self.index_column is None:
             logger.info(
                 "Index column not specified, setting a globally unique index",
@@ -146,8 +106,10 @@
             npartitions = 1
             for npartitions, partition in enumerate(dask_df.partitions, start=1):
                 if partitions_length >= self.n_rows_to_load:
-                    logger.info(f"""Required number of partitions to load\n
-                    {self.n_rows_to_load} is {npartitions}""")
+                    logger.info(
+                        f"""Required number of partitions to load\n
+                    {self.n_rows_to_load} is {npartitions}""",
+                    )
                     break
                 partitions_length += len(partition)
             dask_df = dask_df.head(self.n_rows_to_load, npartitions=npartitions)
