"""This component writes an image dataset to the hub."""
import logging
import typing as t
from io import BytesIO

import dask.dataframe as dd
import datasets

# Define the schema for the struct using PyArrow
import huggingface_hub
from datasets.features.features import generate_from_arrow_type
from fondant.component import DaskWriteComponent
from fondant.component_spec import ComponentSpec
from PIL import Image

logger = logging.getLogger(__name__)


def convert_bytes_to_image(
    image_bytes: bytes,
    feature_encoder: datasets.Image,
) -> t.Dict[str, t.Any]:
    """
    Function that converts image bytes to hf image format
    Args:
        image_bytes: the images as a bytestring
        feature_encoder: hf image feature encoder
    Returns:
        HF image representation.
    """
    image = Image.open(BytesIO(image_bytes))
    image = feature_encoder.encode_example(image)
    return image


class WriteToHubComponent(DaskWriteComponent):
<<<<<<< HEAD

    def __init__(self,
            spec: ComponentSpec,
            *,
            hf_token: str,
            username: str,
            dataset_name: str,
            image_column_names: t.Optional[list],
            column_name_mapping: t.Optional[dict],
=======
    def __init__(
        self,
        spec: ComponentSpec,
        *,
        hf_token: str,
        username: str,
        dataset_name: str,
        image_column_names: list,
        column_name_mapping: dict,
>>>>>>> 4d26b843
    ):
        """
        Args:
            spec: Dynamic component specification describing the dataset to write
            hf_token: The hugging face token used to write to the hub
            username: The username under which to upload the dataset
            dataset_name: The name of the dataset to upload
            image_column_names: A list containing the subset image column names. Used to format the
            image fields to HF hub format
            column_name_mapping: Mapping of the consumed fondant column names to the written hub
             column names.
        """
        huggingface_hub.login(token=hf_token)

        repo_id = f"{username}/{dataset_name}"
        self.repo_path = f"hf://datasets/{repo_id}"

        logger.info(f"Creating HF dataset repository under ID: '{repo_id}'")
        huggingface_hub.create_repo(repo_id=repo_id, repo_type="dataset", exist_ok=True)

        self.spec = spec
        self.image_column_names = image_column_names
        self.column_name_mapping = column_name_mapping

    def write(
        self,
        dataframe: dd.DataFrame,
    ):
        # Get columns to write and schema
        write_columns = []
        schema_dict = {}
        for subset_name, subset in self.spec.consumes.items():
            for field in subset.fields.values():
                column_name = f"{subset_name}_{field.name}"
                write_columns.append(column_name)
                if self.image_column_names and column_name in self.image_column_names:
                    schema_dict[column_name] = datasets.Image()
                else:
                    schema_dict[column_name] = generate_from_arrow_type(
                        field.type.value,
                    )

        schema = datasets.Features(schema_dict).arrow_schema
        dataframe = dataframe[write_columns]

        # Map image column to hf data format
        feature_encoder = datasets.Image(decode=True)

        if self.image_column_names is not None:
            for image_column_name in self.image_column_names:
                dataframe[image_column_name] = dataframe[image_column_name].map(
                    lambda x: convert_bytes_to_image(x, feature_encoder),
                    meta=(image_column_name, "object"),
                )

        # Map column names to hf data format
        if self.column_name_mapping:
            dataframe = dataframe.rename(columns=self.column_name_mapping)

        # Write dataset to the hub
        dd.to_parquet(dataframe, path=f"{self.repo_path}/data", schema=schema)<|MERGE_RESOLUTION|>--- conflicted
+++ resolved
@@ -34,17 +34,6 @@
 
 
 class WriteToHubComponent(DaskWriteComponent):
-<<<<<<< HEAD
-
-    def __init__(self,
-            spec: ComponentSpec,
-            *,
-            hf_token: str,
-            username: str,
-            dataset_name: str,
-            image_column_names: t.Optional[list],
-            column_name_mapping: t.Optional[dict],
-=======
     def __init__(
         self,
         spec: ComponentSpec,
@@ -52,9 +41,8 @@
         hf_token: str,
         username: str,
         dataset_name: str,
-        image_column_names: list,
-        column_name_mapping: dict,
->>>>>>> 4d26b843
+        image_column_names: t.Optional[list],
+        column_name_mapping: t.Optional[dict],
     ):
         """
         Args:
