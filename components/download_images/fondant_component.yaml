--- conflicted
+++ resolved
@@ -23,10 +23,6 @@
     type: int32
   images_height:
     type: int32
-<<<<<<< HEAD
-#    additionalFields: false
-=======
->>>>>>> be8c67be
 
 args:
   timeout:
