"""
This component downloads images based on URLs, and resizes them based on various settings like
minimum image size and aspect ratio.

Some functions here are directly taken from
https://github.com/rom1504/img2dataset/blob/main/img2dataset/downloader.py.
"""
import io
import logging
import traceback
import urllib

import dask.dataframe as dd
from fondant.component import DaskTransformComponent
from fondant.executor import DaskTransformExecutor
from resizer import Resizer

logger = logging.getLogger(__name__)


def is_disallowed(headers, user_agent_token, disallowed_header_directives):
    """Check if HTTP headers contain an X-Robots-Tag directive disallowing usage."""
    for values in headers.get_all("X-Robots-Tag", []):
        try:
            uatoken_directives = values.split(":", 1)
            directives = [x.strip().lower() for x in uatoken_directives[-1].split(",")]
            ua_token = (
                uatoken_directives[0].lower() if len(uatoken_directives) == 2  # noqa: PLR2004
                else None
            )
            if (ua_token is None or ua_token == user_agent_token) and any(
                    x in disallowed_header_directives for x in directives
            ):
                return True
        except Exception as err:
            traceback.print_exc()
            print(f"Failed to parse X-Robots-Tag: {values}: {err}")
    return False


def download_image(url, timeout, user_agent_token, disallowed_header_directives):
    """Download an image with urllib."""
    img_stream = None
    user_agent_string = (
        "Mozilla/5.0 (X11; Ubuntu; Linux x86_64; rv:72.0) Gecko/20100101 Firefox/72.0"
    )
    if user_agent_token:
        user_agent_string += f" (compatible; {user_agent_token}; " \
                             f"+https://github.com/rom1504/img2dataset)"
    try:
        request = urllib.request.Request(
            url, data=None, headers={"User-Agent": user_agent_string},
        )
        with urllib.request.urlopen(request, timeout=timeout) as r:
            if disallowed_header_directives and is_disallowed(
                    r.headers,
                    user_agent_token,
                    disallowed_header_directives,
            ):
                return None
            img_stream = io.BytesIO(r.read())
        return img_stream
    except Exception:
        if img_stream is not None:
            img_stream.close()
        return None


def download_image_with_retry(
        url,
        *,
        timeout,
        retries,
        resizer,
        user_agent_token=None,
        disallowed_header_directives=None,
):
    for _ in range(retries + 1):
        img_stream = download_image(
            url, timeout, user_agent_token, disallowed_header_directives,
        )
        if img_stream is not None:
            # resize the image
            img_str, width, height = resizer(img_stream)
            return img_str, width, height
    return None, None, None


class DownloadImagesComponent(DaskTransformComponent):
    """Component that downloads images based on URLs."""

    def __init__(self,
                 *_,
                 timeout: int,
                 retries: int,
                 image_size: int,
                 resize_mode: str,
                 resize_only_if_bigger: bool,
                 min_image_size: int,
                 max_aspect_ratio: float,
                 ):
        """Component that downloads images from a list of URLs and executes filtering and resizing.

        Args:
            timeout: Maximum time (in seconds) to wait when trying to download an image.
            retries: Number of times to retry downloading an image if it fails.
            image_size: Size of the images after resizing.
            resize_mode: Resize mode to use. One of "no", "keep_ratio", "center_crop", "border".
            resize_only_if_bigger: If True, resize only if image is bigger than image_size.
            min_image_size: Minimum size of the images.
            max_aspect_ratio: Maximum aspect ratio of the images.

        Returns:
            Dask dataframe
        """
        self.timeout = timeout
        self.retries = retries
        self.resizer = Resizer(
            image_size=image_size,
            resize_mode=resize_mode,
            resize_only_if_bigger=resize_only_if_bigger,
            min_image_size=min_image_size,
            max_aspect_ratio=max_aspect_ratio,
        )

<<<<<<< HEAD
=======
    def transform(
            self,
            dataframe: dd.DataFrame,
    ) -> dd.DataFrame:
        logger.info("Instantiating resizer...")

        # Remove duplicates from laion retrieval
        dataframe = dataframe.drop_duplicates()

>>>>>>> 6d2251ea
        dataframe = dataframe.apply(
            lambda example: download_image_with_retry(
                url=example.images_url,
                timeout=self.timeout,
                retries=self.retries,
                resizer=self.resizer,
            ),
            axis=1,
            result_type="expand",
            meta={0: bytes, 1: int, 2: int},
        )
        dataframe.columns = [
            "images_data",
            "images_width",
            "images_height",
        ]

        # Remove images that could not be fetched
        dataframe = dataframe.dropna()

        return dataframe


if __name__ == "__main__":
    executor = DaskTransformExecutor.from_args()
    executor.execute(DownloadImagesComponent)<|MERGE_RESOLUTION|>--- conflicted
+++ resolved
@@ -123,8 +123,6 @@
             max_aspect_ratio=max_aspect_ratio,
         )
 
-<<<<<<< HEAD
-=======
     def transform(
             self,
             dataframe: dd.DataFrame,
@@ -134,7 +132,6 @@
         # Remove duplicates from laion retrieval
         dataframe = dataframe.drop_duplicates()
 
->>>>>>> 6d2251ea
         dataframe = dataframe.apply(
             lambda example: download_image_with_retry(
                 url=example.images_url,
