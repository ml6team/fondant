"""This component loads a seed dataset from the hub."""
import logging
import typing as t

import dask
import dask.dataframe as dd
import pandas as pd
from fondant.component import DaskLoadComponent
from fondant.component_spec import ComponentSpec

logger = logging.getLogger(__name__)

dask.config.set({"dataframe.convert-string": False})


class LoadFromHubComponent(DaskLoadComponent):
<<<<<<< HEAD

    def __init__(self,
                 spec: ComponentSpec,
                 *_,
                 dataset_name: str,
                 column_name_mapping: t.Optional[dict],
                 image_column_names: t.Optional[list],
                 n_rows_to_load: t.Optional[int],
                 index_column: t.Optional[str],
                 ) -> None:
=======
    def __init__(
        self,
        spec: ComponentSpec,
        *_,
        dataset_name: str,
        column_name_mapping: dict,
        image_column_names: list,
        n_rows_to_load: int,
        index_column: str,
    ) -> None:
>>>>>>> 4d26b843
        """
        Args:
            spec: the component spec
            dataset_name: name of the dataset to load.
            column_name_mapping: Mapping of the consumed hub dataset to fondant column names
            image_column_names: A list containing the original hub image column names. Used to
                format the image from HF hub format to a byte string
            n_rows_to_load: optional argument that defines the number of rows to load. Useful for
              testing pipeline runs on a small scale.
            index_column: Column to set index to in the load component, if not specified a default
                globally unique index will be set.
        """
        self.dataset_name = dataset_name
        self.column_name_mapping = column_name_mapping
        self.image_column_names = image_column_names
        self.n_rows_to_load = n_rows_to_load
        self.index_column = index_column
        self.spec = spec

    def get_columns_to_keep(self) -> t.List[str]:

        # Only read required columns
        columns = []

        if self.column_name_mapping:
            invert_column_name_mapping = {v: k for k, v in self.column_name_mapping.items()}
        else:
            invert_column_name_mapping = {}

        for subset_name, subset in self.spec.produces.items():
            for field_name, field in subset.fields.items():
<<<<<<< HEAD
                column_name = f"{subset_name}_{field_name}"
                if invert_column_name_mapping and column_name in invert_column_name_mapping:
                    columns.append(invert_column_name_mapping[column_name])
                else:
                    columns.append(column_name)
=======
                subset_field_name = f"{subset_name}_{field_name}"
                column_name = invert_column_name_mapping.get(
                    subset_field_name,
                    subset_field_name,
                )
                columns.append(column_name)
>>>>>>> 4d26b843

        if self.index_column is not None:
            columns.append(self.index_column)

        return columns

    def convert_images_to_bytes(self, dask_df) -> dd.DataFrame:

        if self.image_column_names:
            for image_column_name in self.image_column_names:
                dask_df[image_column_name] = dask_df[image_column_name].map(
                    lambda x: x["bytes"],
                    meta=("bytes", bytes),
                )

        return dask_df

<<<<<<< HEAD
    def set_df_index(self, dask_df: dd.DataFrame) -> dd.DataFrame:
=======
        # 4) Optional: only return specific amount of rows
        if self.n_rows_to_load > 0:
            partitions_length = 0
            npartitions = 1
            for npartitions, partition in enumerate(dask_df.partitions, start=1):
                if partitions_length >= self.n_rows_to_load:
                    logger.info(
                        f"""Required number of partitions to load\n
                    {self.n_rows_to_load} is {npartitions}""",
                    )
                    break
                partitions_length += len(partition)
            dask_df = dask_df.head(self.n_rows_to_load, npartitions=npartitions)
            dask_df = dd.from_pandas(dask_df, npartitions=npartitions)
>>>>>>> 4d26b843

        if self.index_column is None:
            logger.info(
                "Index column not specified, setting a globally unique index",
            )

            def _set_unique_index(dataframe: pd.DataFrame, partition_info=None):
                """Function that sets a unique index based on the partition and row number."""
                dataframe["id"] = 1
                dataframe["id"] = (
                    str(partition_info["number"])
                    + "_"
                    + (dataframe.id.cumsum()).astype(str)
                )
                dataframe.index = dataframe.pop("id")
                return dataframe

            def _get_meta_df() -> pd.DataFrame:
                meta_dict = {"id": pd.Series(dtype="object")}
                for subset_name, subset in self.spec.produces.items():
                    for field_name, field in subset.fields.items():
                        meta_dict[f"{subset_name}_{field_name}"] = pd.Series(
                            dtype=pd.ArrowDtype(field.type.value),
                        )
                return pd.DataFrame(meta_dict).set_index("id")

            meta = _get_meta_df()
            dask_df = dask_df.map_partitions(_set_unique_index, meta=meta)
        else:
            logger.info(f"Setting `{self.index_column}` as index")
            dask_df = dask_df.set_index(self.index_column, drop=True)

        return dask_df

    def return_subset_of_df(self, dask_df: dd.DataFrame) -> dd.DataFrame:
        if self.n_rows_to_load is not None:
            partitions_length = 0
            npartitions = 1
            for npartitions, partition in enumerate(dask_df.partitions, start=1):
                if partitions_length >= self.n_rows_to_load:
                    logger.info(f"""Required number of partitions to load\n
                    {self.n_rows_to_load} is {npartitions}""")
                    break
                partitions_length += len(partition)
            dask_df = dask_df.head(self.n_rows_to_load, npartitions=npartitions)
            dask_df = dd.from_pandas(dask_df, npartitions=npartitions)
        return dask_df

    def load(self) -> dd.DataFrame:
        # 1) Load data, read as Dask dataframe
        logger.info("Loading dataset from the hub...")

        columns = self.get_columns_to_keep()

        logger.debug(f"Columns to keep: {columns}")
        dask_df = dd.read_parquet(f"hf://datasets/{self.dataset_name}", columns=columns)

        # 2) Make sure images are bytes instead of dicts
        dask_df = self.convert_images_to_bytes(dask_df)

        # 3) Rename columns
        logger.info("Renaming columns...")
        dask_df = dask_df.rename(columns=self.column_name_mapping)

        # 4) Optional: only return specific amount of rows
        dask_df = self.return_subset_of_df(dask_df)

        # 5) Set the index
        dask_df = self.set_df_index(dask_df)

        return dask_df<|MERGE_RESOLUTION|>--- conflicted
+++ resolved
@@ -14,29 +14,16 @@
 
 
 class LoadFromHubComponent(DaskLoadComponent):
-<<<<<<< HEAD
-
-    def __init__(self,
-                 spec: ComponentSpec,
-                 *_,
-                 dataset_name: str,
-                 column_name_mapping: t.Optional[dict],
-                 image_column_names: t.Optional[list],
-                 n_rows_to_load: t.Optional[int],
-                 index_column: t.Optional[str],
-                 ) -> None:
-=======
     def __init__(
         self,
         spec: ComponentSpec,
         *_,
         dataset_name: str,
-        column_name_mapping: dict,
-        image_column_names: list,
-        n_rows_to_load: int,
-        index_column: str,
+        column_name_mapping: t.Optional[dict],
+        image_column_names: t.Optional[list],
+        n_rows_to_load: t.Optional[int],
+        index_column: t.Optional[str],
     ) -> None:
->>>>>>> 4d26b843
         """
         Args:
             spec: the component spec
@@ -57,31 +44,26 @@
         self.spec = spec
 
     def get_columns_to_keep(self) -> t.List[str]:
-
         # Only read required columns
         columns = []
 
         if self.column_name_mapping:
-            invert_column_name_mapping = {v: k for k, v in self.column_name_mapping.items()}
+            invert_column_name_mapping = {
+                v: k for k, v in self.column_name_mapping.items()
+            }
         else:
             invert_column_name_mapping = {}
 
         for subset_name, subset in self.spec.produces.items():
             for field_name, field in subset.fields.items():
-<<<<<<< HEAD
                 column_name = f"{subset_name}_{field_name}"
-                if invert_column_name_mapping and column_name in invert_column_name_mapping:
+                if (
+                    invert_column_name_mapping
+                    and column_name in invert_column_name_mapping
+                ):
                     columns.append(invert_column_name_mapping[column_name])
                 else:
                     columns.append(column_name)
-=======
-                subset_field_name = f"{subset_name}_{field_name}"
-                column_name = invert_column_name_mapping.get(
-                    subset_field_name,
-                    subset_field_name,
-                )
-                columns.append(column_name)
->>>>>>> 4d26b843
 
         if self.index_column is not None:
             columns.append(self.index_column)
@@ -89,7 +71,6 @@
         return columns
 
     def convert_images_to_bytes(self, dask_df) -> dd.DataFrame:
-
         if self.image_column_names:
             for image_column_name in self.image_column_names:
                 dask_df[image_column_name] = dask_df[image_column_name].map(
@@ -99,25 +80,7 @@
 
         return dask_df
 
-<<<<<<< HEAD
     def set_df_index(self, dask_df: dd.DataFrame) -> dd.DataFrame:
-=======
-        # 4) Optional: only return specific amount of rows
-        if self.n_rows_to_load > 0:
-            partitions_length = 0
-            npartitions = 1
-            for npartitions, partition in enumerate(dask_df.partitions, start=1):
-                if partitions_length >= self.n_rows_to_load:
-                    logger.info(
-                        f"""Required number of partitions to load\n
-                    {self.n_rows_to_load} is {npartitions}""",
-                    )
-                    break
-                partitions_length += len(partition)
-            dask_df = dask_df.head(self.n_rows_to_load, npartitions=npartitions)
-            dask_df = dd.from_pandas(dask_df, npartitions=npartitions)
->>>>>>> 4d26b843
-
         if self.index_column is None:
             logger.info(
                 "Index column not specified, setting a globally unique index",
@@ -157,8 +120,10 @@
             npartitions = 1
             for npartitions, partition in enumerate(dask_df.partitions, start=1):
                 if partitions_length >= self.n_rows_to_load:
-                    logger.info(f"""Required number of partitions to load\n
-                    {self.n_rows_to_load} is {npartitions}""")
+                    logger.info(
+                        f"""Required number of partitions to load\n
+                    {self.n_rows_to_load} is {npartitions}""",
+                    )
                     break
                 partitions_length += len(partition)
             dask_df = dask_df.head(self.n_rows_to_load, npartitions=npartitions)
