--- conflicted
+++ resolved
@@ -85,13 +85,8 @@
             dask_df = dask_df.head(self.n_rows_to_load, npartitions=npartitions)
             dask_df = dd.from_pandas(dask_df, npartitions=npartitions)
 
-<<<<<<< HEAD
         # 4) Set the index
         if self.index_column is None:
-=======
-        # 5) Set the index
-        if self.index_column == "None":
->>>>>>> 1c770a7a
             logger.info(
                 "Index column not specified, setting a globally unique index",
             )
