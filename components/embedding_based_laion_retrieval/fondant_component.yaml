name: Embedding based LAION retrieval
description: |
  This component retrieves image URLs from LAION-5B based on a set of CLIP embeddings. It can be 
  used to find images similar to the embedded images / captions.
image: fndnt/embedding_based_laion_retrieval:dev
tags:
  - Data retrieval

consumes:
  embeddings_data:
    type: array
    items:
      type: float32

produces:
  images_url:
    type: string
<<<<<<< HEAD
# additionalFields: false
=======
  embedding_id:
    type: string

previous_index: embedding_id
>>>>>>> be8c67be

args:
  num_images:
    description: Number of images to retrieve for each prompt
    type: int
  aesthetic_score:
    description: Aesthetic embedding to add to the query embedding, between 0 and 9 (higher is prettier).
    type: int
    default: 9
  aesthetic_weight:
    description: Weight of the aesthetic embedding when added to the query, between 0 and 1
    type: float
    default: 0.5<|MERGE_RESOLUTION|>--- conflicted
+++ resolved
@@ -15,14 +15,10 @@
 produces:
   images_url:
     type: string
-<<<<<<< HEAD
-# additionalFields: false
-=======
   embedding_id:
     type: string
 
 previous_index: embedding_id
->>>>>>> be8c67be
 
 args:
   num_images:
