--- conflicted
+++ resolved
@@ -16,14 +16,10 @@
 produces:
   images_url:
     type: string
-<<<<<<< HEAD
-#  additionalFields: false
-=======
   prompt_id:
     type: string
 
 previous_index: prompt_id
->>>>>>> be8c67be
 
 args:
   num_images:
