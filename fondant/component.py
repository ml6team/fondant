"""
This Python module defines abstract base class for components in the Fondant data processing
framework, providing a standardized interface for extending loading and transforming components.
The loading component is the first component that loads the initial dataset and the transform
components take care of processing, filtering and extending the data.
"""

import argparse
import json
import logging
import typing as t
from abc import ABC, abstractmethod
from pathlib import Path

import dask.dataframe as dd

from fondant.component_spec import Argument, ComponentSpec, kubeflow2python_type
from fondant.data_io import DaskDataLoader, DaskDataWriter
from fondant.manifest import Manifest

logger = logging.getLogger(__name__)


class Component(ABC):
    """Abstract base class for a Fondant component."""

    def __init__(
        self,
        spec: ComponentSpec,
        *,
        input_manifest_path: t.Union[str, Path],
        output_manifest_path: t.Union[str, Path],
        metadata: t.Dict[str, t.Any],
        user_arguments: t.Dict[str, Argument],
    ) -> None:
        self.spec = spec
        self.input_manifest_path = input_manifest_path
        self.output_manifest_path = output_manifest_path
        self.metadata = metadata
        self.user_arguments = user_arguments

    @classmethod
    def from_file(
        cls, path: t.Union[str, Path] = "../fondant_component.yaml"
    ) -> "Component":
        """Create a component from a component spec file.

        Args:
            path: Path to the component spec file
        """
        component_spec = ComponentSpec.from_file(path)
        return cls.from_spec(component_spec)

    @classmethod
    def from_args(cls) -> "Component":
        """Create a component from a passed argument containing the specification as a dict."""
        parser = argparse.ArgumentParser()
        parser.add_argument("--component_spec", type=json.loads)
        args, _ = parser.parse_known_args()

        if not args.component_spec:
            raise ValueError("Error: The --component_spec argument is required.")

        component_spec = ComponentSpec(args.component_spec)

        return cls.from_spec(component_spec)

    @classmethod
    def from_spec(cls, component_spec: ComponentSpec) -> "Component":
        """Create a component from a component spec."""
        args_dict = vars(cls._add_and_parse_args(component_spec))

        if "component_spec" in args_dict:
            args_dict.pop("component_spec")
        input_manifest_path = args_dict.pop("input_manifest_path")
        output_manifest_path = args_dict.pop("output_manifest_path")
        metadata = args_dict.pop("metadata")

        metadata = json.loads(metadata) if metadata else {}
        return cls(
            component_spec,
            input_manifest_path=input_manifest_path,
            output_manifest_path=output_manifest_path,
            metadata=metadata,
            user_arguments=args_dict,
        )

    @classmethod
    def _add_and_parse_args(cls, spec: ComponentSpec):
        parser = argparse.ArgumentParser()
        component_arguments = cls._get_component_arguments(spec)

        for arg in component_arguments.values():
            # Input manifest is not required for loading component
<<<<<<< HEAD
            if arg.name in cls.optional_fondant_arguments() or (
                not arg.default and arg.optional is True
            ):
                # Input is optional and no default argument is provided, set input_required to
                # False. This bypasses providing the argument as a command-line argument. Value will
                # be None
                input_required = False
                default = None
            elif arg.default and arg.optional is False:
                # Input is required but a default argument is provided, set input_required to False.
                # Value of the argument will be the default value
=======
            if arg.name in cls.optional_fondant_arguments():
                input_required = False
                default = None
            elif arg.default:
>>>>>>> e90ac782
                input_required = False
                default = arg.default
            else:
                input_required = True
                default = None

            parser.add_argument(
                f"--{arg.name}",
                type=kubeflow2python_type[arg.type],  # type: ignore
                required=input_required,
                default=default,
                help=arg.description,
            )

        return parser.parse_args()

    @staticmethod
    @abstractmethod
    def optional_fondant_arguments() -> t.List[str]:
        pass

    @staticmethod
    def _get_component_arguments(spec: ComponentSpec) -> t.Dict[str, Argument]:
        """
        Get the component arguments as a dictionary representation containing both input and output
            arguments of a component
        Args:
            spec: the component spec
        Returns:
            Input and output arguments of the component.
        """
        component_arguments: t.Dict[str, Argument] = {}
        kubeflow_component_spec = spec.kubeflow_specification
        component_arguments.update(kubeflow_component_spec.input_arguments)
        component_arguments.update(kubeflow_component_spec.output_arguments)
        return component_arguments

    @abstractmethod
    def _load_or_create_manifest(self) -> Manifest:
        """Abstract method that returns the dataset manifest."""

    @abstractmethod
    def _process_dataset(self, manifest: Manifest) -> t.Union[None, dd.DataFrame]:
        """Abstract method that processes the manifest and
        returns another dataframe.
        """

    def _write_data(self, dataframe: dd.DataFrame, *, manifest: Manifest):
        """Create a data writer given a manifest and writes out the index and subsets."""
        data_writer = DaskDataWriter(manifest=manifest, component_spec=self.spec)
        data_writer.write_dataframe(dataframe)

    def run(self):
        """Runs the component."""
        input_manifest = self._load_or_create_manifest()

        output_df = self._process_dataset(manifest=input_manifest)

        output_manifest = input_manifest.evolve(component_spec=self.spec)

        self._write_data(dataframe=output_df, manifest=output_manifest)

        self.upload_manifest(output_manifest, save_path=self.output_manifest_path)

    def upload_manifest(self, manifest: Manifest, save_path: str):
        Path(save_path).parent.mkdir(parents=True, exist_ok=True)
        manifest.to_file(save_path)


class LoadComponent(Component):
    """Base class for a Fondant load component."""

    @staticmethod
    def optional_fondant_arguments() -> t.List[str]:
        return ["input_manifest_path"]

    def _load_or_create_manifest(self) -> Manifest:
        # create initial manifest
        # TODO ideally get rid of args.metadata by including them in the storage args

        component_id = self.spec.name.lower().replace(" ", "_")
        manifest = Manifest.create(
            base_path=self.metadata["base_path"],
            run_id=self.metadata["run_id"],
            component_id=component_id,
        )

        return manifest

    @abstractmethod
    def load(self, *args, **kwargs) -> dd.DataFrame:
        """Abstract method that loads the initial dataframe."""

    def _process_dataset(self, manifest: Manifest) -> dd.DataFrame:
        """This function loads the initial dataframe sing the user-provided `load` method.

        Returns:
            A `dd.DataFrame` instance with initial data'.
        """
        # Load the dataframe according to the custom function provided to the user
        df = self.load(**self.user_arguments)

        return df


class TransformComponent(Component):
    """Base class for a Fondant transform component."""

    @staticmethod
    def optional_fondant_arguments() -> t.List[str]:
        return []

    def _load_or_create_manifest(self) -> Manifest:
        return Manifest.from_file(self.input_manifest_path)

    @abstractmethod
    def transform(self, *args, **kwargs) -> dd.DataFrame:
        """
        Abstract method for applying data transformations to the input dataframe.

        Args:
            args: The dataframe will be passed in as a positional argument
            kwargs: Arguments provided to the component are passed as keyword arguments
        """

    def _process_dataset(self, manifest: Manifest) -> t.Union[None, dd.DataFrame]:
        """
        Creates a DataLoader using the provided manifest and loads the input dataframe using the
        `load_dataframe` instance, and  applies data transformations to it using the `transform`
        method implemented by the derived class. Returns a single dataframe.

        Returns:
            A `dd.DataFrame` instance with updated data based on the applied data transformations.
        """
        data_loader = DaskDataLoader(manifest=manifest, component_spec=self.spec)
        df = data_loader.load_dataframe()
        df = self.transform(dataframe=df, **self.user_arguments)

        return df


class WriteComponent(Component):
    """Base class for a Fondant write component."""

    @staticmethod
    def optional_fondant_arguments() -> t.List[str]:
<<<<<<< HEAD
        return []
=======
        return ["output_manifest_path"]
>>>>>>> e90ac782

    def _load_or_create_manifest(self) -> Manifest:
        return Manifest.from_file(self.input_manifest_path)

    @abstractmethod
    def write(self, *args, **kwargs):
        """
        Abstract method to write a dataframe to a final custom location.

        Args:
            args: The dataframe will be passed in as a positional argument
            kwargs: Arguments provided to the component are passed as keyword arguments
        """

    def _process_dataset(self, manifest: Manifest) -> t.Union[None, dd.DataFrame]:
        """
        Creates a DataLoader using the provided manifest and loads the input dataframe using the
        `load_dataframe` instance, and  applies data transformations to it using the `transform`
        method implemented by the derived class. Returns a single dataframe.

        Returns:
            A `dd.DataFrame` instance with updated data based on the applied data transformations.
        """
        data_loader = DaskDataLoader(manifest=manifest, component_spec=self.spec)
        df = data_loader.load_dataframe()
        self.write(dataframe=df, **self.user_arguments)

        return None

    def _write_data(self, dataframe: dd.DataFrame, *, manifest: Manifest):
        """Create a data writer given a manifest and writes out the index and subsets."""
        pass

    def upload_manifest(self, manifest: Manifest, save_path: str):
        pass<|MERGE_RESOLUTION|>--- conflicted
+++ resolved
@@ -92,7 +92,6 @@
 
         for arg in component_arguments.values():
             # Input manifest is not required for loading component
-<<<<<<< HEAD
             if arg.name in cls.optional_fondant_arguments() or (
                 not arg.default and arg.optional is True
             ):
@@ -104,12 +103,6 @@
             elif arg.default and arg.optional is False:
                 # Input is required but a default argument is provided, set input_required to False.
                 # Value of the argument will be the default value
-=======
-            if arg.name in cls.optional_fondant_arguments():
-                input_required = False
-                default = None
-            elif arg.default:
->>>>>>> e90ac782
                 input_required = False
                 default = arg.default
             else:
@@ -256,11 +249,7 @@
 
     @staticmethod
     def optional_fondant_arguments() -> t.List[str]:
-<<<<<<< HEAD
-        return []
-=======
         return ["output_manifest_path"]
->>>>>>> e90ac782
 
     def _load_or_create_manifest(self) -> Manifest:
         return Manifest.from_file(self.input_manifest_path)
