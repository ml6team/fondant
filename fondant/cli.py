"""This file contains CLI script for the fondant package.

To add a script, add a function to this file and add it to `pyproject.toml` file
under the `[tool.poetry.scripts]` section.
To add a script, use the following format:

    [tool.poetry.scripts]
    script_name = "fondant.cli:script_function"

When installing the fondant package, the script will be available in the
environment.

e.g.

    'fondant-explorer --data-directory /path/to/data'
    'script_name --arg1 --arg2''
"""
import argparse
import logging
import shlex
import shutil
import subprocess  # nosec

DEFAULT_REGISTRY = "ghcr.io/ml6team/data_explorer"
DEFAULT_TAG = "latest"
DEFAULT_PORT = "8501"


def run_data_explorer():
    """Run the data explorer container."""
    logging.basicConfig(level=logging.INFO)

    parser = argparse.ArgumentParser(description="Run the data explorer container.")
    parser.add_argument(
        "--data-directory",
        "-d",
        help="Path to the source directory that contains the data produced by a fondant pipeline.",
    )
    parser.add_argument(
        "--container",
        "-r",
        default=DEFAULT_REGISTRY,
        help="Docker container to use. Defaults to ghcr.io/ml6team/data_explorer.",
    )
    parser.add_argument(
        "--tag", "-t", default=DEFAULT_TAG, help="Docker image tag to use."
    )
    parser.add_argument(
        "--port", "-p", default=DEFAULT_PORT, help="Port to expose the container on."
    )
    parser.add_argument(
        "--credentials",
        "-c",
        help="""Path mapping of the source (local) and target (docker file system) credential paths
             in the format of src:target
             \nExamples:\n
             Google Cloud: $HOME/.config/gcloud/application_default_credentials.json:/root/."
             + "config/gcloud/application_default_credentials.json
             AWS: HOME/.aws/credentials:/root/.aws/credentials
             More info on
             Google Cloud:
             https: // cloud.google.com/docs/authentication/application-default-credentials
             AWS: https: // docs.aws.amazon.com/sdkref/latest/guide/file-location.html
        """,
    )
    args = parser.parse_args()

    if not args.data_directory:
        logging.warning(
            "You have not provided a data directory. \
            To access local files, provide a local data directory with the --data-directory flag."
        )
    else:
        logging.info(f"Using data directory: {args.data_directory}")
        logging.info("This directory will be mounted to /artifacts in the container.")

    if not shutil.which("docker"):
        logging.error("Docker runtime not found. Please install Docker and try again.")
        return

    cmd = [
        "docker",
        "run",
        "-p",
        f"{args.port}:8501",
<<<<<<< HEAD
        "--mount",
        f"type=bind,source={shlex.quote(args.data_directory)},target=/artifacts",
    ]

    if args.credentials:
        # check if path is read only
        if ":ro" not in args.credentials:
            args.credentials += ":ro"

        cmd.extend(
            [
                "-v",
                args.credentials,
            ]
        )
=======
    ]

    if args.data_directory:
        cmd.extend(["-v", f"{shlex.quote(args.data_directory)}:/artifacts"])
>>>>>>> 29f75217

    cmd.extend(
        [
            f"{shlex.quote(args.registry)}:{shlex.quote(args.tag)}",
        ]
    )

    logging.info(
        f"Running image from registry: {args.registry} with tag: {args.tag} on port: {args.port}"
    )
    logging.info(f"Access the explorer at http://localhost:{args.port}")

    subprocess.call(cmd, stdout=subprocess.PIPE)  # nosec<|MERGE_RESOLUTION|>--- conflicted
+++ resolved
@@ -21,7 +21,7 @@
 import shutil
 import subprocess  # nosec
 
-DEFAULT_REGISTRY = "ghcr.io/ml6team/data_explorer"
+DEFAULT_CONTAINER = "ghcr.io/ml6team/data_explorer"
 DEFAULT_TAG = "latest"
 DEFAULT_PORT = "8501"
 
@@ -39,7 +39,7 @@
     parser.add_argument(
         "--container",
         "-r",
-        default=DEFAULT_REGISTRY,
+        default=DEFAULT_CONTAINER,
         help="Docker container to use. Defaults to ghcr.io/ml6team/data_explorer.",
     )
     parser.add_argument(
@@ -67,8 +67,9 @@
 
     if not args.data_directory:
         logging.warning(
-            "You have not provided a data directory. \
-            To access local files, provide a local data directory with the --data-directory flag."
+            "You have not provided a data directory."
+            + "To access local files, provide a local data directory"
+            + " with the --data-directory flag."
         )
     else:
         logging.info(f"Using data directory: {args.data_directory}")
@@ -83,14 +84,12 @@
         "run",
         "-p",
         f"{args.port}:8501",
-<<<<<<< HEAD
-        "--mount",
-        f"type=bind,source={shlex.quote(args.data_directory)},target=/artifacts",
     ]
 
+    # mount the credentials file to the container
     if args.credentials:
         # check if path is read only
-        if ":ro" not in args.credentials:
+        if not args.credentials.endswith(":ro"):
             args.credentials += ":ro"
 
         cmd.extend(
@@ -99,21 +98,25 @@
                 args.credentials,
             ]
         )
-=======
-    ]
+    else:
+        logging.warning(
+            "You have not provided a credentials file. If you wish to access data "
+            "from a cloud provider, mount the credentials file with the --credentials flag."
+        )
 
+    # mount the local data directory to the container
     if args.data_directory:
         cmd.extend(["-v", f"{shlex.quote(args.data_directory)}:/artifacts"])
->>>>>>> 29f75217
 
+    # add the image name
     cmd.extend(
         [
-            f"{shlex.quote(args.registry)}:{shlex.quote(args.tag)}",
+            f"{shlex.quote(args.container)}:{shlex.quote(args.tag)}",
         ]
     )
 
     logging.info(
-        f"Running image from registry: {args.registry} with tag: {args.tag} on port: {args.port}"
+        f"Running image from registry: {args.container} with tag: {args.tag} on port: {args.port}"
     )
     logging.info(f"Access the explorer at http://localhost:{args.port}")
 
