"""This file contains CLI script for the fondant package.

To add a script, add a function to this file and add it to `pyproject.toml` file
under the `[tool.poetry.scripts]` section.
To add a script, use the following format:

    [tool.poetry.scripts]
    script_name = "fondant.cli:script_function"

When installing the fondant package, the script will be available in the
environment.

e.g.

    'fondant-explorer --data-directory /path/to/data'
    'script_name --arg1 --arg2''
"""
import argparse
import logging
import shlex
import shutil
import subprocess  # nosec

DEFAULT_CONTAINER = "ghcr.io/ml6team/data_explorer"
DEFAULT_TAG = "latest"
DEFAULT_PORT = "8501"


def run_data_explorer():
    """Run the data explorer container."""
    logging.basicConfig(level=logging.INFO)

    parser = argparse.ArgumentParser(description="Run the data explorer container.")
    parser.add_argument(
        "--data-directory",
        "-d",
        help="Path to the source directory that contains the data produced by a fondant pipeline.",
    )
    parser.add_argument(
        "--container",
        "-r",
        default=DEFAULT_CONTAINER,
        help="Docker container to use. Defaults to ghcr.io/ml6team/data_explorer.",
    )
    parser.add_argument(
        "--tag", "-t", default=DEFAULT_TAG, help="Docker image tag to use."
    )
    parser.add_argument(
        "--port", "-p", default=DEFAULT_PORT, help="Port to expose the container on."
    )
    parser.add_argument(
        "--credentials",
        "-c",
        help="""Path mapping of the source (local) and target (docker file system) credential paths
             in the format of src:target
             \nExamples:\n
             Google Cloud: $HOME/.config/gcloud/application_default_credentials.json:/root/."
             + "config/gcloud/application_default_credentials.json
             AWS: HOME/.aws/credentials:/root/.aws/credentials
             More info on
             Google Cloud:
<<<<<<< HEAD
             https: // cloud.google.com/docs/authentication/application-default-credentials
=======
             https://cloud.google.com/docs/authentication/application-default-credentials
>>>>>>> a674fecf
             AWS: https: // docs.aws.amazon.com/sdkref/latest/guide/file-location.html
        """,
    )
    args = parser.parse_args()

    if not args.data_directory:
        logging.warning(
            "You have not provided a data directory."
            + "To access local files, provide a local data directory"
            + " with the --data-directory flag."
        )
    else:
        logging.info(f"Using data directory: {args.data_directory}")
        logging.info("This directory will be mounted to /artifacts in the container.")

    if not shutil.which("docker"):
        logging.error("Docker runtime not found. Please install Docker and try again.")
        return

    cmd = [
        "docker",
        "run",
        "-p",
        f"{args.port}:8501",
    ]

    # mount the credentials file to the container
    if args.credentials:
        # check if path is read only
        if not args.credentials.endswith(":ro"):
            args.credentials += ":ro"

        cmd.extend(
            [
                "-v",
                args.credentials,
            ]
        )
    else:
        logging.warning(
            "You have not provided a credentials file. If you wish to access data "
            "from a cloud provider, mount the credentials file with the --credentials flag."
        )

    # mount the local data directory to the container
    if args.data_directory:
        cmd.extend(["-v", f"{shlex.quote(args.data_directory)}:/artifacts"])

    # add the image name
    cmd.extend(
        [
            f"{shlex.quote(args.container)}:{shlex.quote(args.tag)}",
        ]
    )

    logging.info(
        f"Running image from registry: {args.container} with tag: {args.tag} on port: {args.port}"
    )
    logging.info(f"Access the explorer at http://localhost:{args.port}")

    subprocess.call(cmd, stdout=subprocess.PIPE)  # nosec<|MERGE_RESOLUTION|>--- conflicted
+++ resolved
@@ -59,11 +59,7 @@
              AWS: HOME/.aws/credentials:/root/.aws/credentials
              More info on
              Google Cloud:
-<<<<<<< HEAD
-             https: // cloud.google.com/docs/authentication/application-default-credentials
-=======
              https://cloud.google.com/docs/authentication/application-default-credentials
->>>>>>> a674fecf
              AWS: https: // docs.aws.amazon.com/sdkref/latest/guide/file-location.html
         """,
     )
