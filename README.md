--- conflicted
+++ resolved
@@ -118,57 +118,6 @@
 
 For more detailed installation options, check the [**installation page**](https://fondant.ai/en/latest/guides/installation/) on our documentation.
 
-<<<<<<< HEAD
-```
-pip install git+https://github.com/ml6team/fondant.git
-```
-
-### 🧱 Running Fondant pipelines
-
-Fondant pipelines can be run on different platforms.
-
-<style>
-    .caption {
-        text-align: center;
-    }
-    .caption strong {
-        font-weight: bold;
-    }
-</style>
-
-<table class="images" width="100%" style="border: 0px solid white; width: 100%;">
-    <tr style="border: 0px;">
-        <td width="25%" style="border: 0px; width: 33.33%">
-            <figure>
-                <img src="https://github.com/ml6team/fondant/blob/main/docs/art/runners/docker_compose.png?raw=true" />
-                <figcaption class="caption"><strong>LocalRunner</strong>: Uses Docker Compose to run locally on your machine – great for developing, testing, and debugging.</figcaption>
-            </figure>
-        </td>
-        <td width="25%" style="border: 0px; width: 33.33%">
-            <figure>
-                <img src="https://github.com/ml6team/fondant/blob/main/docs/art/runners/vertex_ai.png?raw=true" />
-                <figcaption class="caption"><strong>VertexRunner</strong>: Runs on VertexAI Pipelines.</figcaption>
-            </figure>
-        </td>
-        <td width="25%" style="border: 0px; width: 33.33%">
-            <figure>
-                <img src="https://github.com/ml6team/fondant/blob/main/docs/art/runners/kubeflow_pipelines.png?raw=true" />
-                <figcaption class="caption"><strong>KubeflowRunner</strong>: Runs on Kubeflow Pipelines.</figcaption>
-            </figure>
-        </td>
-        <td width="25%" style="border: 0px; width: 33.33%">
-            <figure>
-                <img src="https://github.com/ml6team/fondant/blob/main/docs/art/runners/sagemaker.png?raw=true" />
-                <figcaption class="caption"><strong>🚧SageMakerRunner🚧 </strong>: Runs on Sagemaker Pipelines.</figcaption>
-            </figure>
-        </td>
-    </tr>
-</table>
-
-
-<p align="right">(<a href="#top">back to top</a>)</p>
-=======
->>>>>>> 9e94da69
 
 ## 👨‍💻 Usage
 
