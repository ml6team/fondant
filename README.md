--- conflicted
+++ resolved
@@ -17,7 +17,6 @@
 ---
 🍫**Fondant is an open-source framework that aims to simplify and speed up large-scale data processing by making 
 containerized components reusable across pipelines and execution environments and shareable within the community.**
-<<<<<<< HEAD
 
 
 It offers:
@@ -55,29 +54,6 @@
 <li>🏭 Production-ready, scalable deployment</li>
 <li>☁️ Multi-cloud integrations</li>
 </ul>
-=======
-It offers:
-- 🔧 Plug ‘n’ play composable pipelines for creating datasets for
-    - AI image generation model fine-tuning (Stable Diffusion, ControlNet)
-    - Large language model fine-tuning (LLaMA, Falcon)
-    - Code generation model fine-tuning (StarCoder)
-- 🧱 Library of off-the-shelf reusable components for
-    - Extracting data from public sources such as Common Crawl, LAION, ...
-    - Filtering on 
-        - Content, e.g. language, visual style, topic, format, aesthetics, etc.
-        - Context, e.g. copyright license, origin
-        - Metadata
-    - Removal of unwanted data such as toxic, NSFW or generated content
-    - Removal of unwanted data patterns such as societal bias
-    - Transforming data (resizing, cropping, reformatting, …)
-    - Tuning the data for model performance (normalization, deduplication, …)
-    - Enriching data (captioning, metadata generation, synthetics, …)
-    - Transparency, auditability, compliance
-- 📖 🖼️ 🎞️ ♾️ Out of the box multimodal capabilities: text, images, video, etc.
-- 🐍 Standardized, Python/Pandas-based way of creating custom components
-- 🏭 Production-ready, scalable deployment
-- ☁️ Multi-cloud integrations
->>>>>>> 1edd90e5
 
 ## 🪤 Why Fondant?
 
@@ -142,16 +118,7 @@
 
 <p align="right">(<a href="#chocolate_bar-fondant">back to top</a>)</p>
 
-<<<<<<< HEAD
-=======
-### Filtering creative commons image dataset
-
-We have published an image dataset containing 25 million images. 
-As a result, we have provided a [sample pipeline](examples/pipelines/filter-cc-25m) that 
-demonstrates the download and filtering of these images. In the pipeline folder, 
-you will find detailed instructions on how to execute the pipeline and explore the images.
-
->>>>>>> 1edd90e5
+
 ## 🧩 Reusable components
 
 Fondant comes with a library of reusable components, which can jumpstart your pipeline.
