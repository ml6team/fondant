--- conflicted
+++ resolved
@@ -23,12 +23,8 @@
 import textwrap
 import typing as t
 
-<<<<<<< HEAD
-from fondant.compiler import DockerCompiler
+from fondant.compiler import DockerCompiler, KubeFlowCompiler
 from fondant.component import BaseComponent, Component
-=======
-from fondant.compiler import DockerCompiler, KubeFlowCompiler
->>>>>>> edadd15c
 from fondant.explorer import (
     DEFAULT_CONTAINER,
     DEFAULT_PORT,
@@ -36,11 +32,7 @@
     run_explorer_app,
 )
 from fondant.pipeline import Pipeline
-<<<<<<< HEAD
-from fondant.runner import ComponentRunner, DockerRunner
-=======
-from fondant.runner import DockerRunner, KubeflowRunner
->>>>>>> edadd15c
+from fondant.runner import ComponentRunner, DockerRunner, KubeflowRunner
 
 logger = logging.getLogger(__name__)
 
