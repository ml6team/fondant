"""This module defines classes to represent a Fondant manifest."""
import copy
import json
import pkgutil
import types
import typing as t
from dataclasses import asdict, dataclass
from pathlib import Path

import jsonschema.exceptions
from fsspec import open as fs_open
from jsonschema import Draft4Validator
from referencing import Registry, Resource
from referencing.jsonschema import DRAFT4

from fondant.component_spec import ComponentSpec
from fondant.exceptions import InvalidManifest
from fondant.schema import Field, Type


class Subset:
    """
    Class representing a Fondant subset.

    Args:
        specification: The part of the manifest json representing the subset
        base_path: The base path which the subset location is defined relative to
    """

    def __init__(self, specification: dict, *, base_path: str) -> None:
        self._specification = specification
        self._base_path = base_path

    @property
    def location(self) -> str:
        """The absolute location of the subset."""
        return self._base_path + self._specification["location"]

    @property
    def fields(self) -> t.Mapping[str, Field]:
        """The fields of the subset returned as an immutable mapping."""
        return types.MappingProxyType(
            {
                name: Field(name=name, type=Type.from_json(field))
                for name, field in self._specification["fields"].items()
            },
        )

    def add_field(self, name: str, type_: Type, *, overwrite: bool = False) -> None:
        if not overwrite and name in self._specification["fields"]:
            msg = f"A field with name {name} already exists"
            raise ValueError(msg)

        self._specification["fields"][name] = type_.to_json()

    def remove_field(self, name: str) -> None:
        del self._specification["fields"][name]

    def __repr__(self) -> str:
        return f"{self.__class__.__name__}({self._specification!r})"


class Index(Subset):
    """Special case of a subset for the index, which has fixed fields."""

    @property
    def fields(self) -> t.Dict[str, Field]:
        return {
            "id": Field(name="id", type=Type("string")),
            "source": Field(name="source", type=Type("string")),
        }


@dataclass
class Metadata:
    """Class representing the Metadata of the manifest."""

    base_path: str
    pipeline_name: str
    run_id: str
    component_id: str

    def to_dict(self):
        return asdict(self)

    def to_json(self):
        return json.dumps(self.to_dict())

    @classmethod
    def from_dict(cls, data_dict):
        return cls(**data_dict)


class Manifest:
    """
    Class representing a Fondant manifest.

    Args:
        specification: The manifest specification as a Python dict
    """

    def __init__(self, specification: t.Dict[str, t.Any]) -> None:
        self._specification = copy.deepcopy(specification)
        self._validate_spec()

    def _validate_spec(self) -> None:
        """Validate a manifest specification against the manifest schema.

        Raises: InvalidManifest when the manifest is not valid.
        """
        spec_data = pkgutil.get_data("fondant", "schemas/manifest.json")

        if spec_data is None:
            msg = "schemas/manifest.json not found"
            raise FileNotFoundError(msg)

        spec_str = spec_data.decode("utf-8")
        spec_schema = json.loads(spec_str)

        base_uri = Path(__file__).parent / "schemas"

        def retrieve_from_filesystem(uri: str) -> Resource:
            path = base_uri / uri
            contents = json.loads(path.read_text())
            return Resource.from_contents(contents, default_specification=DRAFT4)

        registry = Registry(retrieve=retrieve_from_filesystem)
        validator = Draft4Validator(spec_schema, registry=registry)  # type: ignore

        try:
            validator.validate(self._specification)
        except jsonschema.exceptions.ValidationError as e:
            raise InvalidManifest.create_from(e)

    @classmethod
    def create(
        cls,
        *,
        pipeline_name: str,
        base_path: str,
        run_id: str,
        component_id: str,
    ) -> "Manifest":
        """Create an empty manifest.

        Args:
<<<<<<< HEAD
            pipeline_name: the bane of the pipeline
=======
            pipeline_name: the name of the pipeline
>>>>>>> ea50d756
            base_path: The base path of the manifest
            run_id: The id of the current pipeline run
            component_id: The id of the current component being executed
        """
        metadata = Metadata(
            pipeline_name=pipeline_name,
            base_path=base_path,
            run_id=run_id,
            component_id=component_id,
        )

        specification = {
            "metadata": metadata.to_dict(),
<<<<<<< HEAD
            "index": {"location": f"/{pipeline_name}/{run_id}/{component_id}/index"},
=======
            "index": {"location": f"/index/{run_id}/{component_id}"},
>>>>>>> ea50d756
            "subsets": {},
        }
        return cls(specification)

    @classmethod
    def from_file(cls, path: t.Union[str, Path]) -> "Manifest":
        """Load the manifest from the file specified by the provided path."""
        with fs_open(path, encoding="utf-8") as file_:
            specification = json.load(file_)
            return cls(specification)

    def to_file(self, path: t.Union[str, Path]) -> None:
        """Dump the manifest to the file specified by the provided path."""
        with fs_open(path, "w", encoding="utf-8") as file_:
            json.dump(self._specification, file_)

    def copy(self) -> "Manifest":
        """Return a deep copy of itself."""
        return self.__class__(copy.deepcopy(self._specification))

    @property
    def metadata(self) -> t.Dict[str, t.Any]:
        return self._specification["metadata"]

    def update_metadata(self, key: str, value: t.Any) -> None:
        self.metadata[key] = value

    @property
    def base_path(self) -> str:
        return self.metadata["base_path"]

    @property
    def run_id(self) -> str:
        return self.metadata["run_id"]

    @property
    def component_id(self) -> str:
        return self.metadata["component_id"]

    @property
    def pipeline_name(self) -> str:
        return self.metadata["pipeline_name"]

    @property
    def index(self) -> Index:
        return Index(self._specification["index"], base_path=self.base_path)

    @property
    def subsets(self) -> t.Mapping[str, Subset]:
        """The subsets of the manifest as an immutable mapping."""
        return types.MappingProxyType(
            {
                name: Subset(subset, base_path=self.base_path)
                for name, subset in self._specification["subsets"].items()
            },
        )

    def add_subset(
        self,
        name: str,
        fields: t.Iterable[t.Union[Field, t.Tuple[str, Type]]],
    ) -> None:
        if name in self._specification["subsets"]:
            msg = f"A subset with name {name} already exists"
            raise ValueError(msg)

        self._specification["subsets"][name] = {
            "location": f"/{self.pipeline_name}/{self.run_id}/{self.component_id}/{name}",
            "fields": {name: type_.to_json() for name, type_ in fields},
        }

    def remove_subset(self, name: str) -> None:
        if name not in self._specification["subsets"]:
            msg = f"Subset {name} not found in specification"
            raise ValueError(msg)

        del self._specification["subsets"][name]

    def evolve(  # noqa : PLR0912 (too many branches)
        self,
        component_spec: ComponentSpec,
    ) -> "Manifest":
        """Evolve the manifest based on the component spec. The resulting
        manifest is the expected result if the current manifest is provided
        to the component defined by the component spec.
        """
        evolved_manifest = self.copy()

        # Update `component_id` of the metadata
        component_id = component_spec.name.lower().replace(" ", "_")
        evolved_manifest.update_metadata(key="component_id", value=component_id)

        # Update index location as this is currently always rewritten
        evolved_manifest.index._specification[
            "location"
        ] = f"/{self.pipeline_name}/{self.run_id}/{component_id}/index"

        # If additionalSubsets is False in consumes,
        # Remove all subsets from the manifest that are not listed
        if not component_spec.accepts_additional_subsets:
            for subset_name in evolved_manifest.subsets:
                if subset_name not in component_spec.consumes:
                    evolved_manifest.remove_subset(subset_name)

        # If additionalSubsets is False in produces,
        # Remove all subsets from the manifest that are not listed
        if not component_spec.outputs_additional_subsets:
            for subset_name in evolved_manifest.subsets:
                if subset_name not in component_spec.produces:
                    evolved_manifest.remove_subset(subset_name)

        # If additionalFields is False for a consumed subset,
        # Remove all fields from that subset that are not listed
        for subset_name, subset in component_spec.consumes.items():
            if subset_name in evolved_manifest.subsets and not subset.additional_fields:
                for field_name in evolved_manifest.subsets[subset_name].fields:
                    if field_name not in subset.fields:
                        evolved_manifest.subsets[subset_name].remove_field(
                            field_name,
                        )

        # For each output subset defined in the component, add or update it
        for subset_name, subset in component_spec.produces.items():
            # Subset is already in manifest, update it
            if subset_name in evolved_manifest.subsets:
                # If additional fields are not allowed, remove the fields not defined in the
                # component spec produces section
                if not subset.additional_fields:
                    for field_name in evolved_manifest.subsets[subset_name].fields:
                        if field_name not in subset.fields:
                            evolved_manifest.subsets[subset_name].remove_field(
                                field_name,
                            )

                # Add fields defined in the component spec produces section
                # Overwrite to persist changes to the field (eg. type of column)
                for field in subset.fields.values():
                    evolved_manifest.subsets[subset_name].add_field(
                        field.name,
                        field.type,
                        overwrite=True,
                    )

                # Update subset location as this is currently always rewritten
                evolved_manifest.subsets[subset_name]._specification[
                    "location"
                ] = f"{self.pipeline_name}/{self.run_id}/{component_id}/{subset_name}"

            # Subset is not yet in manifest, add it
            else:
                evolved_manifest.add_subset(subset_name, subset.fields.values())

        return evolved_manifest

    def __repr__(self) -> str:
        return f"{self.__class__.__name__}({self._specification!r})"<|MERGE_RESOLUTION|>--- conflicted
+++ resolved
@@ -144,11 +144,7 @@
         """Create an empty manifest.
 
         Args:
-<<<<<<< HEAD
-            pipeline_name: the bane of the pipeline
-=======
             pipeline_name: the name of the pipeline
->>>>>>> ea50d756
             base_path: The base path of the manifest
             run_id: The id of the current pipeline run
             component_id: The id of the current component being executed
@@ -162,11 +158,7 @@
 
         specification = {
             "metadata": metadata.to_dict(),
-<<<<<<< HEAD
             "index": {"location": f"/{pipeline_name}/{run_id}/{component_id}/index"},
-=======
-            "index": {"location": f"/index/{run_id}/{component_id}"},
->>>>>>> ea50d756
             "subsets": {},
         }
         return cls(specification)
