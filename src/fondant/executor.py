"""
This Python module defines abstract base class for components in the Fondant data processing
framework, providing a standardized interface for extending loading and transforming components.
The loading component is the first component that loads the initial dataset and the transform
components take care of processing, filtering and extending the data.
"""

import argparse
import ast
import json
import logging
import typing as t
from abc import abstractmethod
from pathlib import Path

import dask.dataframe as dd
import pandas as pd

from fondant.component import (
    Component,
    DaskLoadComponent,
    DaskTransformComponent,
    DaskWriteComponent,
    PandasTransformComponent,
)
from fondant.component_spec import Argument, ComponentSpec, kubeflow2python_type
from fondant.data_io import DaskDataLoader, DaskDataWriter
from fondant.manifest import Manifest
from fondant.schema import validate_partition_number

logger = logging.getLogger(__name__)


class Executor(t.Generic[Component]):
    """An executor executes a Component."""

    def __init__(
        self,
        spec: ComponentSpec,
        *,
        execute_component: bool,
        input_manifest_path: t.Union[str, Path],
        output_manifest_path: t.Union[str, Path],
        metadata: t.Dict[str, t.Any],
        user_arguments: t.Dict[str, t.Any],
        input_partition_rows: t.Optional[t.Union[str, int]] = None,
    ) -> None:
        self.spec = spec
        self.execute_component = execute_component
        self.input_manifest_path = input_manifest_path
        self.output_manifest_path = output_manifest_path
        self.metadata = metadata
        self.user_arguments = user_arguments
        self.input_partition_rows = input_partition_rows

    @classmethod
    def from_args(cls) -> "Executor":
        """Create an executor from a passed argument containing the specification as a dict."""
        parser = argparse.ArgumentParser()
        parser.add_argument("--component_spec", type=json.loads)
        parser.add_argument("--execute_component", type=ast.literal_eval)
        parser.add_argument("--input_partition_rows", type=validate_partition_number)
        args, _ = parser.parse_known_args()

        if "component_spec" not in args:
            msg = "Error: The --component_spec argument is required."
            raise ValueError(msg)

        component_spec = ComponentSpec(args.component_spec)
        input_partition_rows = args.input_partition_rows
<<<<<<< HEAD
        output_partition_size = args.output_partition_size
        execute_component = args.execute_component

        return cls.from_spec(
            component_spec=component_spec,
            execute_component=execute_component,
            input_partition_rows=input_partition_rows,
            output_partition_size=output_partition_size,
=======

        return cls.from_spec(
            component_spec,
            input_partition_rows,
>>>>>>> 3a06712b
        )

    @classmethod
    def from_spec(
        cls,
        *,
        component_spec: ComponentSpec,
        execute_component: bool,
        input_partition_rows: t.Optional[t.Union[str, int]],
    ) -> "Executor":
        """Create an executor from a component spec."""
        args_dict = vars(cls._add_and_parse_args(component_spec))

        if "component_spec" in args_dict:
            args_dict.pop("component_spec")

        if "input_partition_rows" in args_dict:
            args_dict.pop("input_partition_rows")

<<<<<<< HEAD
        if "output_partition_size" in args_dict:
            args_dict.pop("output_partition_size")

        if "execute_component" in args_dict:
            args_dict.pop("execute_component")

=======
>>>>>>> 3a06712b
        input_manifest_path = args_dict.pop("input_manifest_path")
        output_manifest_path = args_dict.pop("output_manifest_path")
        metadata = args_dict.pop("metadata")
        metadata = json.loads(metadata) if metadata else {}

        return cls(
            component_spec,
            input_manifest_path=input_manifest_path,
            output_manifest_path=output_manifest_path,
            execute_component=execute_component,
            metadata=metadata,
            user_arguments=args_dict,
            input_partition_rows=input_partition_rows,
        )

    @classmethod
    def _add_and_parse_args(cls, spec: ComponentSpec):
        parser = argparse.ArgumentParser()
        component_arguments = cls._get_component_arguments(spec)

        for arg in component_arguments.values():
            if arg.name in cls.optional_fondant_arguments():
                input_required = False
                default = None
            elif arg.default is not None:
                input_required = False
                default = arg.default
            else:
                input_required = True
                default = None

            parser.add_argument(
                f"--{arg.name}",
                type=kubeflow2python_type(arg.type),  # type: ignore
                required=input_required,
                default=default,
                help=arg.description,
            )

        return parser.parse_args()

    @staticmethod
    def optional_fondant_arguments() -> t.List[str]:
        return []

    @staticmethod
    def _get_component_arguments(spec: ComponentSpec) -> t.Dict[str, Argument]:
        """
        Get the component arguments as a dictionary representation containing both input and output
            arguments of a component
        Args:
            spec: the component spec
        Returns:
            Input and output arguments of the component.
        """
        component_arguments: t.Dict[str, Argument] = {}
        kubeflow_component_spec = spec.kubeflow_specification
        component_arguments.update(kubeflow_component_spec.input_arguments)
        component_arguments.update(kubeflow_component_spec.output_arguments)
        return component_arguments

    @abstractmethod
    def _load_or_create_manifest(self) -> Manifest:
        """Abstract method that returns the dataset manifest."""

    @abstractmethod
    def _execute_component(
        self,
        component: Component,
        *,
        manifest: Manifest,
    ) -> t.Union[None, dd.DataFrame]:
        """
        Abstract method to execute a component with the provided manifest.

        Args:
            component: Component instance to execute
            manifest: Manifest describing the input data

        Returns:
            A Dask DataFrame containing the output data
        """

    def _write_data(self, dataframe: dd.DataFrame, *, manifest: Manifest):
        """Create a data writer given a manifest and writes out the index and subsets."""
        data_writer = DaskDataWriter(
            manifest=manifest,
            component_spec=self.spec,
        )

        data_writer.write_dataframe(dataframe)

    def execute(self, component_cls: t.Type[Component]) -> None:
        """Execute a component.

        Args:
            component_cls: The class of the component to execute
        """
        input_manifest = self._load_or_create_manifest()

        output_df = None
        if self.execute_component:
            logging.info("Executing component")
            component = component_cls(self.spec, **self.user_arguments)
            output_df = self._execute_component(component, manifest=input_manifest)
        else:
            logging.info("Cached component run. Skipping component execution")

        output_manifest = input_manifest.evolve(component_spec=self.spec)

        if self.execute_component:
            self._write_data(dataframe=output_df, manifest=output_manifest)

        self.upload_manifest(output_manifest, save_path=self.output_manifest_path)

    def upload_manifest(self, manifest: Manifest, save_path: t.Union[str, Path]):
        """
        Uploads the manifest to the specified destination.

        If the save_path points to the kubeflow output artifact temporary path,
        it will be saved both in a specific base path and the native kfp artifact path.

        Args:
            manifest: The Manifest object to be uploaded.
            save_path: The path where the Manifest object will be saved.

        """
        is_kubeflow_output = (
            str(save_path) == "/tmp/outputs/output_manifest_path/data"  # nosec
        )

        if is_kubeflow_output:
            # Save to the expected base path directory
            safe_component_name = self.spec.name.replace(" ", "_").lower()
            save_path_base_path = (
                f"{manifest.base_path}/{safe_component_name}/manifest.json"
            )
            Path(save_path_base_path).parent.mkdir(parents=True, exist_ok=True)
            manifest.to_file(save_path_base_path)
            logger.info(f"Saving output manifest to {save_path_base_path}")
            # Write manifest to the native kfp artifact path that will be passed as an artifact
            # and read by the next component
            manifest.to_file(save_path)
        else:
            # Local runner
            Path(save_path).parent.mkdir(parents=True, exist_ok=True)
            manifest.to_file(save_path)
            logger.info(f"Saving output manifest to {save_path}")


class DaskLoadExecutor(Executor[DaskLoadComponent]):
    """Base class for a Fondant load component."""

    @staticmethod
    def optional_fondant_arguments() -> t.List[str]:
        return ["input_manifest_path"]

    def _load_or_create_manifest(self) -> Manifest:
        component_id = self.spec.name.lower().replace(" ", "_")
        return Manifest.create(
            base_path=self.metadata["base_path"],
            run_id=self.metadata["run_id"],
            component_id=component_id,
        )

    def _execute_component(
        self,
        component: DaskLoadComponent,
        *,
        manifest: Manifest,
    ) -> dd.DataFrame:
        """This function loads the initial dataframe using the user-provided `load` method.

        Returns:
            A `dd.DataFrame` instance with initial data.
        """
        return component.load()


class TransformExecutor(Executor[Component]):
    """Base class for a Fondant transform component."""

    def _load_or_create_manifest(self) -> Manifest:
        return Manifest.from_file(self.input_manifest_path)

    def _execute_component(
        self,
        component: Component,
        *,
        manifest: Manifest,
    ) -> dd.DataFrame:
        raise NotImplementedError


class DaskTransformExecutor(TransformExecutor[DaskTransformComponent]):
    def _execute_component(
        self,
        component: DaskTransformComponent,
        *,
        manifest: Manifest,
    ) -> dd.DataFrame:
        """
        Load the data based on the manifest using a DaskDataloader and call the transform method to
        process it.

        Returns:
            A `dd.DataFrame` instance with updated data based on the applied data transformations.
        """
        data_loader = DaskDataLoader(
            manifest=manifest,
            component_spec=self.spec,
            input_partition_rows=self.input_partition_rows,
        )
        dataframe = data_loader.load_dataframe()
        return component.transform(dataframe)


class PandasTransformExecutor(TransformExecutor[PandasTransformComponent]):
    @staticmethod
    def wrap_transform(transform: t.Callable, *, spec: ComponentSpec) -> t.Callable:
        """Factory that creates a function to wrap the component transform function. The wrapper:
        - Converts the columns to hierarchical format before passing the dataframe to the
          transform function
        - Removes extra columns from the returned dataframe which are not defined in the component
          spec `produces` section
        - Sorts the columns from the returned dataframe according to the order in the component
          spec `produces` section to match the order in the `meta` argument passed to Dask's
          `map_partitions`.
        - Flattens the returned dataframe columns.

        Args:
            transform: Transform method to wrap
            spec: Component specification to base behavior on
        """

        def wrapped_transform(dataframe: pd.DataFrame) -> pd.DataFrame:
            # Switch to hierarchical columns
            dataframe.columns = pd.MultiIndex.from_tuples(
                tuple(column.split("_")) for column in dataframe.columns
            )

            # Call transform method
            dataframe = transform(dataframe)

            # Drop columns not in specification
            columns = [
                (subset_name, field)
                for subset_name, subset in spec.produces.items()
                for field in subset.fields
            ]
            dataframe = dataframe[columns]

            # Switch to flattened columns
            dataframe.columns = [
                "_".join(column) for column in dataframe.columns.to_flat_index()
            ]
            return dataframe

        return wrapped_transform

    def _execute_component(
        self,
        component: PandasTransformComponent,
        *,
        manifest: Manifest,
    ) -> dd.DataFrame:
        """
        Load the data based on the manifest using a DaskDataloader and call the component's
        transform method for each partition of the data.

        Returns:
            A `dd.DataFrame` instance with updated data based on the applied data transformations.
        """
        data_loader = DaskDataLoader(
            manifest=manifest,
            component_spec=self.spec,
            input_partition_rows=self.input_partition_rows,
        )
        dataframe = data_loader.load_dataframe()

        # Create meta dataframe with expected format
        meta_dict = {"id": pd.Series(dtype="object")}
        for subset_name, subset in self.spec.produces.items():
            for field_name, field in subset.fields.items():
                meta_dict[f"{subset_name}_{field_name}"] = pd.Series(
                    dtype=pd.ArrowDtype(field.type.value),
                )
        meta_df = pd.DataFrame(meta_dict).set_index("id")

        wrapped_transform = self.wrap_transform(component.transform, spec=self.spec)

        # Call the component transform method for each partition
        dataframe = dataframe.map_partitions(
            wrapped_transform,
            meta=meta_df,
        )

        # Clear divisions if component spec indicates that the index is changed
        if self._infer_index_change():
            dataframe.clear_divisions()

        return dataframe

    def _infer_index_change(self) -> bool:
        """Infer if this component changes the index based on its component spec."""
        if not self.spec.accepts_additional_subsets:
            return True
        if not self.spec.outputs_additional_subsets:
            return True
        for subset in self.spec.consumes.values():
            if not subset.additional_fields:
                return True
        return any(
            not subset.additional_fields for subset in self.spec.produces.values()
        )


class DaskWriteExecutor(Executor[DaskWriteComponent]):
    """Base class for a Fondant write component."""

    @staticmethod
    def optional_fondant_arguments() -> t.List[str]:
        return ["output_manifest_path"]

    def _load_or_create_manifest(self) -> Manifest:
        return Manifest.from_file(self.input_manifest_path)

    def _execute_component(
        self,
        component: DaskWriteComponent,
        *,
        manifest: Manifest,
    ) -> None:
        data_loader = DaskDataLoader(
            manifest=manifest,
            component_spec=self.spec,
            input_partition_rows=self.input_partition_rows,
        )
        dataframe = data_loader.load_dataframe()
        component.write(dataframe)

    def _write_data(self, dataframe: dd.DataFrame, *, manifest: Manifest):
        """Create a data writer given a manifest and writes out the index and subsets."""

    def upload_manifest(self, manifest: Manifest, save_path: t.Union[str, Path]):
        pass<|MERGE_RESOLUTION|>--- conflicted
+++ resolved
@@ -68,28 +68,19 @@
 
         component_spec = ComponentSpec(args.component_spec)
         input_partition_rows = args.input_partition_rows
-<<<<<<< HEAD
-        output_partition_size = args.output_partition_size
         execute_component = args.execute_component
 
         return cls.from_spec(
-            component_spec=component_spec,
+            component_spec,
             execute_component=execute_component,
             input_partition_rows=input_partition_rows,
-            output_partition_size=output_partition_size,
-=======
-
-        return cls.from_spec(
-            component_spec,
-            input_partition_rows,
->>>>>>> 3a06712b
         )
 
     @classmethod
     def from_spec(
         cls,
-        *,
         component_spec: ComponentSpec,
+        *,
         execute_component: bool,
         input_partition_rows: t.Optional[t.Union[str, int]],
     ) -> "Executor":
@@ -102,15 +93,9 @@
         if "input_partition_rows" in args_dict:
             args_dict.pop("input_partition_rows")
 
-<<<<<<< HEAD
-        if "output_partition_size" in args_dict:
-            args_dict.pop("output_partition_size")
-
         if "execute_component" in args_dict:
             args_dict.pop("execute_component")
 
-=======
->>>>>>> 3a06712b
         input_manifest_path = args_dict.pop("input_manifest_path")
         output_manifest_path = args_dict.pop("output_manifest_path")
         metadata = args_dict.pop("metadata")
