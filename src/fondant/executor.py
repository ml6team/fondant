--- conflicted
+++ resolved
@@ -5,11 +5,8 @@
 components take care of processing, filtering and extending the data.
 """
 import argparse
-<<<<<<< HEAD
+import ast
 import inspect
-=======
-import ast
->>>>>>> e3d1f407
 import json
 import logging
 import os
@@ -75,12 +72,9 @@
         metadata: t.Dict[str, t.Any],
         user_arguments: t.Dict[str, t.Any],
         input_partition_rows: t.Optional[t.Union[str, int]] = None,
-<<<<<<< HEAD
-        column_mapping: t.Optional[t.Dict[str, str]] = None,
-=======
         cluster_type: t.Optional[str] = None,
         client_kwargs: t.Optional[dict] = None,
->>>>>>> e3d1f407
+        column_mapping: t.Optional[t.Dict[str, str]] = None,
     ) -> None:
         self.spec = spec
         self.cache = cache
@@ -130,17 +124,12 @@
     def from_args(cls) -> "Executor":
         """Create an executor from a passed argument containing the specification as a dict."""
         parser = argparse.ArgumentParser()
-<<<<<<< HEAD
-        parser.add_argument("--component_spec", type=kubeflow2python_type("JsonObject"))
-        parser.add_argument("--input_partition_rows", type=validate_partition_number)
-        parser.add_argument("--column_mapping", type=kubeflow2python_type("JsonObject"))
-=======
         parser.add_argument("--component_spec", type=json.loads)
         parser.add_argument("--cache", type=ast.literal_eval)
         parser.add_argument("--input_partition_rows", type=validate_partition_number)
         parser.add_argument("--cluster_type", type=str)
         parser.add_argument("--client_kwargs", type=json.loads)
->>>>>>> e3d1f407
+        parser.add_argument("--column_mapping", type=json.loads)
         args, _ = parser.parse_known_args()
 
         if "component_spec" not in args:
@@ -148,25 +137,17 @@
             raise ValueError(msg)
 
         component_spec = ComponentSpec(args.component_spec)
-<<<<<<< HEAD
+        cache = args.cache
+        cluster_type = args.cluster_type
+        client_kwargs = args.client_kwargs
 
         return cls.from_spec(
             component_spec,
             input_partition_rows=args.input_partition_rows,
             column_mapping=args.column_mapping,
-=======
-        input_partition_rows = args.input_partition_rows
-        cache = args.cache
-        cluster_type = args.cluster_type
-        client_kwargs = args.client_kwargs
-
-        return cls.from_spec(
-            component_spec,
             cache=cache,
-            input_partition_rows=input_partition_rows,
             cluster_type=cluster_type,
             client_kwargs=client_kwargs,
->>>>>>> e3d1f407
         )
 
     @classmethod
@@ -174,15 +155,11 @@
         cls,
         component_spec: ComponentSpec,
         *,
-<<<<<<< HEAD
-        input_partition_rows: t.Optional[t.Union[str, int]],
-        column_mapping: t.Optional[t.Dict[str, str]] = None,
-=======
         cache: bool,
         input_partition_rows: t.Optional[t.Union[str, int]],
         cluster_type: t.Optional[str],
         client_kwargs: t.Optional[dict],
->>>>>>> e3d1f407
+        column_mapping: t.Optional[t.Dict[str, str]] = None,
     ) -> "Executor":
         """Create an executor from a component spec."""
         args_dict = vars(cls._add_and_parse_args(component_spec))
@@ -191,15 +168,6 @@
             key: value for key, value in args_dict.items() if key not in args_to_pop
         }
 
-        if "cache" in args_dict:
-            args_dict.pop("cache")
-
-        if "cluster_type" in args_dict:
-            args_dict.pop("cluster_type")
-
-        if "client_kwargs" in args_dict:
-            args_dict.pop("client_kwargs")
-
         input_manifest_path = args_dict.pop("input_manifest_path")
         output_manifest_path = args_dict.pop("output_manifest_path")
         metadata = args_dict.pop("metadata")
@@ -209,11 +177,8 @@
             component_spec,
             input_manifest_path=input_manifest_path,
             output_manifest_path=output_manifest_path,
-<<<<<<< HEAD
             column_mapping=column_mapping,
-=======
             cache=cache,
->>>>>>> e3d1f407
             metadata=metadata,
             user_arguments=args_dict,
             input_partition_rows=input_partition_rows,
