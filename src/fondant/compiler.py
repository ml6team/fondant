--- conflicted
+++ resolved
@@ -291,12 +291,8 @@
         @self.kfp.dsl.pipeline(name=pipeline.name, description=pipeline.description)
         def kfp_pipeline():
             previous_component_task = None
-<<<<<<< HEAD
-=======
-            manifest_path = ""
             component_cache_key = None
 
->>>>>>> 832cd11c
             for component_name, component in pipeline._graph.items():
                 logger.info(f"Compiling service for {component_name}")
 
@@ -368,9 +364,14 @@
         accelerator_name = fondant_component_operation.accelerator_name
         node_pool_label = fondant_component_operation.node_pool_label
         node_pool_name = fondant_component_operation.node_pool_name
-<<<<<<< HEAD
+        memory_request = fondant_component_operation.memory_request
+        memory_limit = fondant_component_operation.memory_limit
 
         # Assign optional specification
+        if memory_request is not None:
+            task.set_memory_request(memory_request)
+        if memory_limit is not None:
+            task.set_memory_limit(memory_limit)
         if accelerator_name is not None:
             if accelerator_name not in valid_accelerator_types:
                 msg = (
@@ -384,20 +385,6 @@
                 task.set_accelerator_type("nvidia.com/gpu")
             elif accelerator_name == "TPU":
                 task.set_accelerator_type("cloud-tpus.google.com/v3")
-
-=======
-        preemptible = fondant_component_operation.preemptible
-        memory_request = fondant_component_operation.memory_request
-        memory_limit = fondant_component_operation.memory_limit
-
-        # Assign optional specification
-        if memory_request is not None:
-            task.set_memory_request(memory_request)
-        if memory_limit is not None:
-            task.set_memory_limit(memory_limit)
-        if number_of_gpus is not None:
-            task.set_gpu_limit(number_of_gpus)
->>>>>>> 832cd11c
         if node_pool_name is not None and node_pool_label is not None:
             task = self.kfp_kubernetes.add_node_selector(
                 task,
