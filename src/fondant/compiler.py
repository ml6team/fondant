--- conflicted
+++ resolved
@@ -112,13 +112,8 @@
         """Generate a docker-compose spec as a python dictionary,
         loops over the pipeline graph to create services and their dependencies.
         """
-<<<<<<< HEAD
-        path, volume = self._patch_path(base_path=self.pipeline.base_path)
-        run_id = self.get_run_id()
-=======
         path, volume = self._patch_path(base_path=pipeline.base_path)
         run_id = pipeline.get_run_id()
->>>>>>> 986e3a81
 
         services = {}
 
