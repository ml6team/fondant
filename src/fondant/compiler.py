import datetime
import json
import logging
import typing as t
from abc import ABC, abstractmethod
from dataclasses import asdict, dataclass
from pathlib import Path

import yaml

from fondant.manifest import Metadata
from fondant.pipeline import Pipeline

logger = logging.getLogger(__name__)


class Compiler(ABC):
    """Abstract base class for a compiler."""

    @abstractmethod
    def compile(self, *args, **kwargs) -> None:
        """Abstract method to invoke compilation."""


@dataclass
class DockerVolume:
    """Dataclass representing a DockerVolume.
    (https://docs.docker.com/compose/compose-file/05-services/#volumes).

    Args:
        type: the mount type volume (bind, volume)
        source: the source of the mount, a path on the host for a bind mount
        target: the path in the container where the volume is mounted.
    """

    type: str
    source: str
    target: str


class DockerCompiler(Compiler):
    """Compiler that creates a docker-compose spec from a pipeline."""

    def compile(
        self,
        pipeline: Pipeline,
        *,
        output_path: str = "docker-compose.yml",
        extra_volumes: t.Optional[list] = None,
        build_args: t.Optional[t.List[str]] = None,
        cache_disabled: t.Optional[bool] = True,
    ) -> None:
        """Compile a pipeline to docker-compose spec and save it to a specified output path.

        Args:
            pipeline: the pipeline to compile
            output_path: the path where to save the docker-compose spec
            extra_volumes: a list of extra volumes (using the Short syntax:
              https://docs.docker.com/compose/compose-file/05-services/#short-syntax-5)
              to mount in the docker-compose spec.
            build_args: List of build arguments to pass to docker
            cache_disabled: flag to disable cached execution of components. Disabled  by default.

        """
        if extra_volumes is None:
            extra_volumes = []

        logger.info(f"Compiling {pipeline.name} to {output_path}")
        spec = self._generate_spec(
            pipeline,
            cache_disabled=cache_disabled,
            extra_volumes=extra_volumes,
            build_args=build_args or [],
        )

        class NoAliasDumper(yaml.SafeDumper):
            def ignore_aliases(self, data):
                return True

        with open(output_path, "w") as outfile:
            yaml.dump(spec, outfile, Dumper=NoAliasDumper)

        logger.info(f"Successfully compiled to {output_path}")

    @staticmethod
    def _patch_path(base_path: str) -> t.Tuple[str, t.Optional[DockerVolume]]:
        """Helper that checks if the base_path is local or remote,
        if local it patches the base_path and prepares a bind mount
        Returns a tuple containing the path and volume.
        """
        p_base_path = Path(base_path)
        # check if base path is an existing local folder
        if p_base_path.exists():
            logger.info(
                f"Base path found on local system, setting up {base_path} as mount volume",
            )
            p_base_path = p_base_path.resolve()
            volume = DockerVolume(
                type="bind",
                source=str(p_base_path),
                target=f"/{p_base_path.stem}",
            )
            path = f"/{p_base_path.stem}"
        else:
            logger.info(f"Base path {base_path} is remote")
            volume = None
            path = base_path
        return path, volume

    def _generate_spec(
        self,
        pipeline: Pipeline,
        *,
        cache_disabled: t.Optional[bool] = True,
        extra_volumes: t.List[str],
        build_args: t.List[str],
    ) -> dict:
        """Generate a docker-compose spec as a python dictionary,
        loops over the pipeline graph to create services and their dependencies.
        """
        timestamp = datetime.datetime.now().strftime("%Y%m%d%H%M%S")
        path, volume = self._patch_path(base_path=pipeline.base_path)
<<<<<<< HEAD
        cache_dict = pipeline.get_pipeline_cache_dict(cache_disabled)
=======
        run_id = f"{pipeline.name}-{timestamp}"
        metadata = MetaData(run_id=run_id, base_path=path)
>>>>>>> 21fa8647

        services = {}

        pipeline.validate(run_id=run_id)

        for component_name, component in pipeline._graph.items():
            logger.info(f"Compiling service for {component_name}")
            cache_key = cache_dict[component_name]["cache_key"]
            execute_component = cache_dict[component_name]["execute_component"]
            component_op = component["fondant_component_op"]
            execute_component = pipeline.execute_component(component_op)

<<<<<<< HEAD
            metadata = Metadata(
                run_id=f"{pipeline.name}-{timestamp}",
                base_path=path,
                component_id=component_name,
                cache_key=cache_key,
            )
=======
            command = [
                "--metadata",
                json.dumps(asdict(metadata)),
                "--output_manifest_path",
                f"{path}/{safe_component_name}/manifest.json",
                "--execute_component",
                f"{execute_component}",
            ]
>>>>>>> 21fa8647

            command = [
                "--metadata",
                metadata.to_json(),
                "--output_manifest_path",
                f"{path}/{component_name}/manifest_{cache_key}.json",
                "--execute_component",
                f"{execute_component}",
            ]

            # add arguments if any to command
            for key, value in component_op.arguments.items():
                if isinstance(value, (dict, list)):
                    command.extend([f"--{key}", json.dumps(value)])
                else:
                    command.extend([f"--{key}", f"{value}"])

            # resolve dependencies
            depends_on = {}
            if component["dependencies"]:
                for dependency in component["dependencies"]:
                    depends_on[dependency] = {
                        "condition": "service_completed_successfully",
                    }
                    # there is only an input manifest if the component has dependencies
                    cache_key = cache_dict[dependency]["cache_key"]
                    command.extend(
                        [
                            "--input_manifest_path",
                            f"{path}/{dependency}/manifest_{cache_key}.json",
                        ],
                    )

            volumes: t.List[t.Union[str, dict]] = []
            if volume:
                volumes.append(asdict(volume))
            if extra_volumes:
                volumes.extend(extra_volumes)

            services[component_name] = {
                "command": command,
                "depends_on": depends_on,
                "volumes": volumes,
            }

            if component_op.dockerfile_path is not None:
                logger.info(
                    f"Found Dockerfile for {component_name}, adding build step.",
                )
                services[component_name]["build"] = {
                    "context": str(component_op.component_dir),
                    "args": build_args,
                }
            else:
                services[component_name]["image"] = component_op.component_spec.image
        return {
            "name": pipeline.name,
            "version": "3.8",
            "services": services,
        }


class KubeFlowCompiler(Compiler):
    """Compiler that creates a Kubeflow pipeline spec from a pipeline."""

    def __init__(self):
        self._resolve_imports()

    def _resolve_imports(self):
        """Resolve imports for the Kubeflow compiler."""
        try:
            import kfp

            self.kfp = kfp
        except ImportError:
            msg = """You need to install kfp to use the Kubeflow compiler,\n
                     you can install it with `pip install fondant[kfp]`"""
            raise ImportError(
                msg,
            )

    def compile(
        self,
        pipeline: Pipeline,
        output_path: str = "kubeflow_pipeline.yml",
    ) -> None:
        """Compile a pipeline to Kubeflow pipeline spec and save it to a specified output path.

        Args:
            pipeline: the pipeline to compile
            output_path: the path where to save the Kubeflow pipeline spec
        """

        @self.kfp.dsl.pipeline(name=pipeline.name, description=pipeline.description)
        def kfp_pipeline():
            previous_component_task = None
            manifest_path = ""
            for component_name, component in self.pipeline._graph.items():
                logger.info(f"Compiling service for {component_name}")

                component_op = component["fondant_component_op"]
                execute_component = pipeline.execute_component(component_op)

                # convert ComponentOp to Kubeflow component
                kubeflow_component_op = self.kfp.components.load_component(
                    text=component_op.component_spec.kubeflow_specification.to_string(),
                )

                # Execute the Kubeflow component and pass in the output manifest path from
                # the previous component.
                component_args = component_op.arguments
                metadata = json.dumps(
                    {
                        "base_path": self.pipeline.base_path,
                        "run_id": "{{workflow.name}}",
                    },
                )

                component_task = kubeflow_component_op(
                    input_manifest_path=manifest_path,
                    metadata=metadata,
                    execute_component=execute_component,
                    **component_args,
                )
                # Set optional configurations
                component_task = self._set_configuration(
                    component_task,
                    component_op,
                )
                # Set the execution order of the component task to be after the previous
                # component task.
                if previous_component_task is not None:
                    component_task.after(previous_component_task)

                # Update the manifest path to be the output path of the current component task.
                manifest_path = component_task.outputs["output_manifest_path"]

                previous_component_task = component_task

        self.pipeline = pipeline
        self.pipeline.validate(run_id="{{workflow.name}}")
        logger.info(f"Compiling {self.pipeline.name} to {output_path}")

        self.kfp.compiler.Compiler().compile(kfp_pipeline, output_path)  # type: ignore
        logger.info("Pipeline compiled successfully")

    def _set_configuration(self, task, fondant_component_operation):
        # Unpack optional specifications
        number_of_gpus = fondant_component_operation.number_of_gpus
        node_pool_name = fondant_component_operation.node_pool_name

        # Assign optional specification
        if number_of_gpus is not None:
            task.set_gpu_limit(number_of_gpus)
        if node_pool_name is not None:
            task.add_node_selector_constraint("node_pool", node_pool_name)

        return task<|MERGE_RESOLUTION|>--- conflicted
+++ resolved
@@ -120,12 +120,8 @@
         """
         timestamp = datetime.datetime.now().strftime("%Y%m%d%H%M%S")
         path, volume = self._patch_path(base_path=pipeline.base_path)
-<<<<<<< HEAD
         cache_dict = pipeline.get_pipeline_cache_dict(cache_disabled)
-=======
         run_id = f"{pipeline.name}-{timestamp}"
-        metadata = MetaData(run_id=run_id, base_path=path)
->>>>>>> 21fa8647
 
         services = {}
 
@@ -136,25 +132,13 @@
             cache_key = cache_dict[component_name]["cache_key"]
             execute_component = cache_dict[component_name]["execute_component"]
             component_op = component["fondant_component_op"]
-            execute_component = pipeline.execute_component(component_op)
-
-<<<<<<< HEAD
+
             metadata = Metadata(
                 run_id=f"{pipeline.name}-{timestamp}",
                 base_path=path,
                 component_id=component_name,
                 cache_key=cache_key,
             )
-=======
-            command = [
-                "--metadata",
-                json.dumps(asdict(metadata)),
-                "--output_manifest_path",
-                f"{path}/{safe_component_name}/manifest.json",
-                "--execute_component",
-                f"{execute_component}",
-            ]
->>>>>>> 21fa8647
 
             command = [
                 "--metadata",
@@ -240,13 +224,20 @@
         self,
         pipeline: Pipeline,
         output_path: str = "kubeflow_pipeline.yml",
+        cache_disabled: t.Optional[bool] = False,
     ) -> None:
         """Compile a pipeline to Kubeflow pipeline spec and save it to a specified output path.
 
         Args:
             pipeline: the pipeline to compile
             output_path: the path where to save the Kubeflow pipeline spec
+            cache_disabled: flag to disable cached execution of components. Disabled  by default.
         """
+        timestamp = datetime.datetime.now().strftime("%Y%m%d%H%M%S")
+        run_id = f"{pipeline.name}-{timestamp}"
+
+        # Get cache information dictionary
+        cache_dict = pipeline.get_pipeline_cache_dict(cache_disabled=cache_disabled)
 
         @self.kfp.dsl.pipeline(name=pipeline.name, description=pipeline.description)
         def kfp_pipeline():
@@ -256,7 +247,6 @@
                 logger.info(f"Compiling service for {component_name}")
 
                 component_op = component["fondant_component_op"]
-                execute_component = pipeline.execute_component(component_op)
 
                 # convert ComponentOp to Kubeflow component
                 kubeflow_component_op = self.kfp.components.load_component(
@@ -266,17 +256,18 @@
                 # Execute the Kubeflow component and pass in the output manifest path from
                 # the previous component.
                 component_args = component_op.arguments
-                metadata = json.dumps(
-                    {
-                        "base_path": self.pipeline.base_path,
-                        "run_id": "{{workflow.name}}",
-                    },
+
+                metadata = Metadata(
+                    run_id=run_id,
+                    base_path=pipeline.base_path,
+                    component_id=component_name,
+                    cache_key=str(cache_dict[component_name]["cache_key"]),
                 )
 
                 component_task = kubeflow_component_op(
                     input_manifest_path=manifest_path,
-                    metadata=metadata,
-                    execute_component=execute_component,
+                    metadata=metadata.to_json(),
+                    execute_component=cache_dict[component_name]["execute_component"],
                     **component_args,
                 )
                 # Set optional configurations
@@ -295,7 +286,7 @@
                 previous_component_task = component_task
 
         self.pipeline = pipeline
-        self.pipeline.validate(run_id="{{workflow.name}}")
+        self.pipeline.validate(run_id=run_id)
         logger.info(f"Compiling {self.pipeline.name} to {output_path}")
 
         self.kfp.compiler.Compiler().compile(kfp_pipeline, output_path)  # type: ignore
