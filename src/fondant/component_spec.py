--- conflicted
+++ resolved
@@ -514,14 +514,14 @@
                     "default": "None",
                 },
                 {
-<<<<<<< HEAD
                     "name": "column_mapping",
                     "description": "A dictionary that maps the column names of the consumed"
                     " dataset to other column names that match a given"
                     " component specification",
                     "type": "JsonObject",
                     "default": "None",
-=======
+                },
+                {
                     "name": "cache",
                     "description": "Set to False to disable caching, True by default.",
                     "type": "Boolean",
@@ -538,7 +538,6 @@
                     "description": "Keyword arguments used to initialise the dask client",
                     "type": "JsonObject",
                     "default": "{}",
->>>>>>> e3d1f407
                 },
                 *(
                     {
@@ -572,13 +571,10 @@
                         {"inputValue": "component_spec"},
                         "--input_partition_rows",
                         {"inputValue": "input_partition_rows"},
-<<<<<<< HEAD
                         "--column_mapping",
                         {"inputValue": "column_mapping"},
-=======
                         "--cache",
                         {"inputValue": "cache"},
->>>>>>> e3d1f407
                         *cls._dump_args(fondant_component.args.values()),
                         "--output_manifest_path",
                         {"outputPath": "output_manifest_path"},
