"""This module defines classes to represent an Fondant component specification."""
import ast
import copy
import json
import pkgutil
import types
import typing as t
from dataclasses import dataclass
from pathlib import Path

import jsonschema.exceptions
import yaml
from jsonschema import Draft4Validator
from referencing import Registry, Resource
from referencing.jsonschema import DRAFT4

from fondant.exceptions import InvalidComponentSpec
from fondant.schema import Field, KubeflowCommandArguments, Type

# TODO: remove after upgrading to kfpv2
kubeflow_to_python_type_dict = {
    "String": str,
    "Integer": int,
    "Float": float,
    "Boolean": ast.literal_eval,
    "JsonObject": json.loads,
    "JsonArray": json.loads,
}


def kubeflow2python_type(type_: str) -> t.Any:
    map_fn = kubeflow_to_python_type_dict[type_]
    return lambda value: map_fn(value) if value != "None" else None  # type: ignore


# TODO: Change after upgrading to kfp v2
# :https://www.kubeflow.org/docs/components/pipelines/v2/data-types/parameters/
python2kubeflow_type = {
    "str": "String",
    "int": "Integer",
    "float": "Float",
    "bool": "Boolean",
    "dict": "JsonObject",
    "list": "JsonArray",
}


@dataclass
class Argument:
    """
    Kubeflow component argument.

    Args:
        name: name of the argument
        description: argument description
        type: the python argument type (str, int, ...)
        default: default value of the argument (defaults to None)
    """

    name: str
    description: str
    type: str
    default: t.Optional[str] = None


class ComponentSubset:
    """
    Class representing a Fondant Component subset.

    Args:
        specification: the part of the component json representing the subset
    """

    def __init__(self, specification: t.Dict[str, t.Any]) -> None:
        self._specification = specification

    def __repr__(self) -> str:
        return f"{self.__class__.__name__}({self._specification!r})"

    @property
    def fields(self) -> t.Mapping[str, Field]:
        return types.MappingProxyType(
            {
                name: Field(name=name, type=Type.from_json(field))
                for name, field in self._specification["fields"].items()
            },
        )

    @property
    def additional_fields(self) -> bool:
        return self._specification.get("additionalFields", True)


class ComponentSpec:
    """
    Class representing a Fondant component specification.

    Args:
        specification: The fondant component specification as a Python dict
    """

    def __init__(self, specification: t.Dict[str, t.Any]) -> None:
        self._specification = copy.deepcopy(specification)
        self._validate_spec()

    def _validate_spec(self) -> None:
        """Validate a component specification against the component schema.

        Raises: InvalidComponent when the component specification is not valid.
        """
        spec_data = pkgutil.get_data("fondant", "schemas/component_spec.json")

        if spec_data is None:
            msg = "component_spec.json not found in fondant schema"
            raise FileNotFoundError(msg)

        spec_str = spec_data.decode("utf-8")
        spec_schema = json.loads(spec_str)

        base_uri = Path(__file__).parent / "schemas"

        def retrieve_from_filesystem(uri: str) -> Resource:
            path = base_uri / uri
            contents = json.loads(path.read_text())
            return Resource.from_contents(contents, default_specification=DRAFT4)

        registry = Registry(retrieve=retrieve_from_filesystem)
        validator = Draft4Validator(spec_schema, registry=registry)  # type: ignore

        try:
            validator.validate(self._specification)
        except jsonschema.exceptions.ValidationError as e:
            raise InvalidComponentSpec.create_from(e)

    @classmethod
    def from_file(cls, path: t.Union[str, Path]) -> "ComponentSpec":
        """Load the component spec from the file specified by the provided path."""
        with open(path, encoding="utf-8") as file_:
            specification = yaml.safe_load(file_)
            return cls(specification)

    def to_file(self, path) -> None:
        """Dump the component spec to the file specified by the provided path."""
        with open(path, "w", encoding="utf-8") as file_:
            yaml.dump(self._specification, file_)

    @property
    def name(self):
        return self._specification["name"]

    @property
    def description(self):
        return self._specification["description"]

    @property
    def image(self):
        return self._specification["image"]

    @property
    def index(self):
        return ComponentSubset({"fields": {}})

    @property
    def consumes(self) -> t.Mapping[str, ComponentSubset]:
        """The subsets consumed by the component as an immutable mapping."""
        return types.MappingProxyType(
            {
                name: ComponentSubset(subset)
                for name, subset in self._specification.get("consumes", {}).items()
                if name != "additionalSubsets"
            },
        )

    @property
    def produces(self) -> t.Mapping[str, ComponentSubset]:
        """The subsets produced by the component as an immutable mapping."""
        return types.MappingProxyType(
            {
                name: ComponentSubset(subset)
                for name, subset in self._specification.get("produces", {}).items()
                if name != "additionalSubsets"
            },
        )

    @property
    def accepts_additional_subsets(self) -> bool:
        return self._specification.get("consumes", {}).get("additionalSubsets", True)

    @property
    def outputs_additional_subsets(self) -> bool:
        return self._specification.get("produces", {}).get("additionalSubsets", True)

    @property
    def args(self) -> t.Dict[str, Argument]:
        return {
            name: Argument(
                name=name,
                description=arg_info["description"],
                type=arg_info["type"],
                default=arg_info["default"] if "default" in arg_info else None,
            )
            for name, arg_info in self._specification.get("args", {}).items()
        }

    @property
    def specification(self) -> t.Dict[str, t.Any]:
        return copy.deepcopy(self._specification)

    @property
    def kubeflow_specification(self) -> "KubeflowComponentSpec":
        return KubeflowComponentSpec.from_fondant_component_spec(self)

    def __repr__(self) -> str:
        return f"{self.__class__.__name__}({self._specification!r})"

    def __eq__(self, other):
        if not isinstance(other, ComponentSpec):
            return False
        return self._specification == other._specification


class KubeflowComponentSpec:
    """
    Class representing a Kubeflow component specification.

    Args:
        specification: The kubeflow component specification as a Python dict
    """

    def __init__(self, specification: t.Dict[str, t.Any]) -> None:
        self._specification = specification

    @classmethod
    def from_fondant_component_spec(
        cls,
        fondant_component: ComponentSpec,
    ) -> "KubeflowComponentSpec":
        """Create a Kubeflow component spec from a Fondant component spec."""
        specification = {
            "name": fondant_component.name,
            "description": fondant_component.description,
            "inputs": [
                {
                    "name": "input_manifest_path",
                    "description": "Path to the input manifest",
                    "type": "String",
                },
                {
                    "name": "metadata",
                    "description": "Metadata arguments containing the run id and base path",
                    "type": "String",
                },
                {
                    "name": "component_spec",
                    "description": "The component specification as a dictionary",
                    "type": "JsonObject",
                    "default": "None",
                },
                {
                    "name": "input_partition_rows",
                    "description": "The number of rows to load per partition. Set to override the"
                    " automatic partitioning",
                    "type": "String",
                    "default": "None",
                },
                {
                    "name": "execute_component",
                    "description": "Internal argument that decides whether a component should "
                    "execute or not. If False, the component will just produce a "
                    "manifest",
                    "type": "Boolean",
                    "default": "True",
                },
                {
                    "name": "execute_component",
                    "description": "Internal argument that decides whether a component should "
                    "execute or not. If False, the component will just produce a "
                    "manifest",
                    "type": "Boolean",
                    "default": "True",
                },
                *(
                    {
                        "name": arg.name,
                        "description": arg.description,
                        "type": python2kubeflow_type[arg.type],
                        **({"default": arg.default} if arg.default is not None else {}),
                    }
                    for arg in fondant_component.args.values()
                ),
            ],
            "outputs": [
                {
                    "name": "output_manifest_path",
                    "description": "Path to the output manifest",
                    "type": "String",
                },
            ],
            "implementation": {
                "container": {
                    "image": fondant_component.image,
                    "command": [
                        "python3",
                        "main.py",
                        "--input_manifest_path",
                        {"inputPath": "input_manifest_path"},
                        "--metadata",
                        {"inputValue": "metadata"},
                        "--component_spec",
                        {"inputValue": "component_spec"},
                        "--input_partition_rows",
                        {"inputValue": "input_partition_rows"},
<<<<<<< HEAD
                        "--output_partition_size",
                        {"inputValue": "output_partition_size"},
=======
>>>>>>> 21fa8647
                        "--execute_component",
                        {"inputValue": "execute_component"},
                        *cls._dump_args(fondant_component.args.values()),
                        "--output_manifest_path",
                        {"outputPath": "output_manifest_path"},
                    ],
                },
            },
        }
        return cls(specification)

    @staticmethod
    def _dump_args(args: t.Iterable[Argument]) -> KubeflowCommandArguments:
        """Dump Fondant specification arguments to kfp command arguments."""
        dumped_args: KubeflowCommandArguments = []
        for arg in args:
            arg_name = arg.name.strip().replace(" ", "_")
            arg_name_cmd = f"--{arg_name}"

            dumped_args.append(arg_name_cmd)
            dumped_args.append({"inputValue": arg_name})

        return dumped_args

    def to_file(self, path: t.Union[str, Path]) -> None:
        """Dump the component specification to the file specified by the provided path."""
        with open(path, "w", encoding="utf-8") as file_:
            yaml.dump(
                self._specification,
                file_,
                indent=4,
                default_flow_style=False,
                sort_keys=False,
            )

    def to_string(self) -> str:
        """Return the component specification as a string."""
        return json.dumps(self._specification)

    @property
    def input_arguments(self) -> t.Mapping[str, Argument]:
        """The input arguments of the component as an immutable mapping."""
        return types.MappingProxyType(
            {
                info["name"]: Argument(
                    name=info["name"],
                    description=info["description"],
                    type=info["type"],
                    default=info["default"] if "default" in info else None,
                )
                for info in self._specification["inputs"]
            },
        )

    @property
    def output_arguments(self) -> t.Mapping[str, Argument]:
        """The output arguments of the component as an immutable mapping."""
        return types.MappingProxyType(
            {
                info["name"]: Argument(
                    name=info["name"],
                    description=info["description"],
                    type=info["type"],
                )
                for info in self._specification["outputs"]
            },
        )

    def __repr__(self) -> str:
        return f"{self.__class__.__name__}({self._specification!r})"<|MERGE_RESOLUTION|>--- conflicted
+++ resolved
@@ -262,14 +262,6 @@
                     " automatic partitioning",
                     "type": "String",
                     "default": "None",
-                },
-                {
-                    "name": "execute_component",
-                    "description": "Internal argument that decides whether a component should "
-                    "execute or not. If False, the component will just produce a "
-                    "manifest",
-                    "type": "Boolean",
-                    "default": "True",
                 },
                 {
                     "name": "execute_component",
@@ -310,11 +302,6 @@
                         {"inputValue": "component_spec"},
                         "--input_partition_rows",
                         {"inputValue": "input_partition_rows"},
-<<<<<<< HEAD
-                        "--output_partition_size",
-                        {"inputValue": "output_partition_size"},
-=======
->>>>>>> 21fa8647
                         "--execute_component",
                         {"inputValue": "execute_component"},
                         *cls._dump_args(fondant_component.args.values()),
