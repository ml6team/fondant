--- conflicted
+++ resolved
@@ -263,14 +263,6 @@
                     "type": "String",
                     "default": "None",
                 },
-<<<<<<< HEAD
-                {
-                    "name": "output_partition_size",
-                    "description": "The size of the output partition size, defaults"
-                    " to 250MB. Set to `disable` to disable the automatic partitioning",
-                    "type": "String",
-                    "default": "None",
-                },
                 {
                     "name": "index_column",
                     "description": "Column to set index to in the load component, if not specified"
@@ -278,8 +270,6 @@
                     "type": "String",
                     "default": "False",
                 },
-=======
->>>>>>> 06519b85
                 *(
                     {
                         "name": arg.name,
@@ -311,13 +301,8 @@
                         {"inputValue": "component_spec"},
                         "--input_partition_rows",
                         {"inputValue": "input_partition_rows"},
-<<<<<<< HEAD
-                        "--output_partition_size",
-                        {"inputValue": "output_partition_size"},
                         "--index_column",
                         {"inputValue": "index_column"},
-=======
->>>>>>> 06519b85
                         *cls._dump_args(fondant_component.args.values()),
                         "--output_manifest_path",
                         {"outputPath": "output_manifest_path"},
