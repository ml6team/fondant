--- conflicted
+++ resolved
@@ -182,13 +182,10 @@
         )
 
     @property
-<<<<<<< HEAD
-=======
     def previous_index(self) -> t.Optional[str]:
         return self._specification.get("previous_index")
 
     @property
->>>>>>> be8c67be
     def args(self) -> t.Mapping[str, Argument]:
         args = self.default_arguments
         args.update(
