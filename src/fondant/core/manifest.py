"""This module defines classes to represent a Fondant manifest."""
import copy
import json
import pkgutil
import types
import typing as t
from dataclasses import asdict, dataclass
from pathlib import Path

import jsonschema.exceptions
from fsspec import open as fs_open
from jsonschema import Draft4Validator
from referencing import Registry, Resource
from referencing.jsonschema import DRAFT4

from fondant.core.component_spec import ComponentSpec
from fondant.core.exceptions import InvalidManifest
from fondant.core.schema import Field, Type


@dataclass
class Metadata:
    """
    Class representing the Metadata of the manifest.

    Args:
        base_path: the base path used to store the artifacts
        pipeline_name: the name of the pipeline
        run_id: the run id of the pipeline
        component_id: the name of the component
        cache_key: the cache key of the component.
    """

    base_path: str
    pipeline_name: str
    run_id: str
    component_id: str
    cache_key: str

    def to_dict(self):
        return asdict(self)

    def to_json(self):
        return json.dumps(self.to_dict())

    @classmethod
    def from_dict(cls, data_dict):
        return cls(**data_dict)


class Manifest:
    """
    Class representing a Fondant manifest.

    Args:
        specification: The manifest specification as a Python dict
    """

    def __init__(self, specification: t.Dict[str, t.Any]) -> None:
        self._specification = copy.deepcopy(specification)
        self._validate_spec()

    def _validate_spec(self) -> None:
        """Validate a manifest specification against the manifest schema.

        Raises: InvalidManifest when the manifest is not valid.
        """
        spec_data = pkgutil.get_data("fondant", "core/schemas/manifest.json")

        if spec_data is None:
            msg = "schemas/manifest.json not found"
            raise FileNotFoundError(msg)

        spec_str = spec_data.decode("utf-8")
        spec_schema = json.loads(spec_str)

        base_uri = Path(__file__).parent / "schemas"

        def retrieve_from_filesystem(uri: str) -> Resource:
            path = base_uri / uri
            contents = json.loads(path.read_text())
            return Resource.from_contents(contents, default_specification=DRAFT4)

        registry = Registry(retrieve=retrieve_from_filesystem)  # type: ignore
        validator = Draft4Validator(spec_schema, registry=registry)  # type: ignore

        try:
            validator.validate(self._specification)
        except jsonschema.exceptions.ValidationError as e:
            raise InvalidManifest.create_from(e)

    @classmethod
    def create(
        cls,
        *,
        pipeline_name: str,
        base_path: str,
        run_id: str,
        component_id: str,
        cache_key: str,
    ) -> "Manifest":
        """Create an empty manifest.

        Args:
            pipeline_name: the name of the pipeline
            base_path: The base path of the manifest
            run_id: The id of the current pipeline run
            component_id: The id of the current component being executed
            cache_key: The component cache key
        """
        metadata = Metadata(
            pipeline_name=pipeline_name,
            base_path=base_path,
            run_id=run_id,
            component_id=component_id,
            cache_key=cache_key,
        )

        specification = {
            "metadata": metadata.to_dict(),
            "index": {"location": f"/{component_id}"},
            "fields": {},
        }
        return cls(specification)

    @classmethod
    def from_file(cls, path: t.Union[str, Path]) -> "Manifest":
        """Load the manifest from the file specified by the provided path."""
        with fs_open(path, encoding="utf-8") as file_:
            specification = json.load(file_)
            return cls(specification)

    def to_file(self, path: t.Union[str, Path]) -> None:
        """Dump the manifest to the file specified by the provided path."""
        with fs_open(path, "w", encoding="utf-8", auto_mkdir=True) as file_:
            json.dump(self._specification, file_)

    def copy(self) -> "Manifest":
        """Return a deep copy of itself."""
        return self.__class__(copy.deepcopy(self._specification))

    @property
    def metadata(self) -> t.Dict[str, t.Any]:
        return self._specification["metadata"]

    @property
    def index(self) -> Field:
        return Field(name="id", location=self._specification["index"]["location"])

    def update_metadata(self, key: str, value: t.Any) -> None:
        self.metadata[key] = value

    @property
    def base_path(self) -> str:
        return self.metadata["base_path"]

    def get_field_location(self, field_name: str):
        """Return absolute path to the field location."""
        if field_name == "id":
            return f"{self.base_path}/{self.pipeline_name}/{self.run_id}{self.index.location}"
        if field_name not in self.fields:
            msg = f"Field {field_name} is not available in the manifest."
            raise ValueError(msg)

        field = self.fields[field_name]
        return f"{self.base_path}/{self.pipeline_name}/{self.run_id}{field.location}"

    @property
    def run_id(self) -> str:
        return self.metadata["run_id"]

    @property
    def component_id(self) -> str:
        return self.metadata["component_id"]

    @property
    def pipeline_name(self) -> str:
        return self.metadata["pipeline_name"]

    @property
    def cache_key(self) -> str:
        return self.metadata["cache_key"]

    @property
    def fields(self) -> t.Mapping[str, Field]:
        """The fields of the manifest as an immutable mapping."""
        return types.MappingProxyType(
            {
                name: Field(
                    name=name,
                    type=Type.from_json(field),
                    location=field["location"],
                )
                for name, field in self._specification["fields"].items()
            },
        )

    def add_or_update_field(self, field: Field, overwrite: bool = False):
        """Add or update field to manifest."""
        if field.name == "index":
            self._add_or_update_index(field, overwrite=True)
        elif overwrite is False and field.name in self._specification["fields"]:
            msg = (
                f"A field with name {field.name} already exists. Set overwrite to true, "
                f"if you want to update the field."
            )
            raise ValueError(msg)
        else:
            self._specification["fields"][field.name] = {
                "location": f"/{self.component_id}",
                **field.type.to_json(),
            }

    def _add_or_update_index(self, field: Field, overwrite: bool = True):
        """Add or update the manifest index."""
        if overwrite is False:
            msg = (
                "The index already exists. Set overwrite to true, "
                "if you want to update the index."
            )
            raise ValueError(msg)

        if field.name != "index":
            msg = (
                f"The field name is {field.name}. If you try to update the index, "  # nosec B608
                f"set the field name to `index`."
            )
            raise ValueError(msg)

        self._specification["index"] = {
            "location": f"/{field.location}",
        }

    def remove_field(self, name: str) -> None:
        if name not in self._specification["fields"]:
            msg = f"Field {name} not found in specification"
            raise ValueError(msg)

        del self._specification["fields"][name]

    def evolve(  # : PLR0912 (too many branches)
        self,
        component_spec: ComponentSpec,
        *,
        run_id: t.Optional[str] = None,
    ) -> "Manifest":
        """Evolve the manifest based on the component spec. The resulting
        manifest is the expected result if the current manifest is provided
        to the component defined by the component spec.

        Args:
            component_spec: the component spec
            run_id: the run id to include in the evolved manifest. If no run id is provided,
            the run id from the original manifest is propagated.
        """
        evolved_manifest = self.copy()

        # Update `component_id` of the metadata
        component_id = component_spec.component_folder_name
        evolved_manifest.update_metadata(key="component_id", value=component_id)

        if run_id is not None:
            evolved_manifest.update_metadata(key="run_id", value=run_id)

        # Update index location as this is always rewritten
        evolved_manifest.add_or_update_field(
            Field(name="index", location=component_spec.component_folder_name),
        )

<<<<<<< HEAD
        # TODO handle additionalFields
=======
        # Remove all previous fields if the component changes the index
        if component_spec.previous_index:
            for field_name in evolved_manifest.fields:
                evolved_manifest.remove_field(field_name)
>>>>>>> be8c67be

        # Add or update all produced fields defined in the component spec
        for name, field in component_spec.produces.items():
            # If field was not part of the input manifest, add field to output manifest.
            # If field was part of the input manifest and got produced by the component, update
            # the manifest field.
            evolved_manifest.add_or_update_field(field, overwrite=True)

        return evolved_manifest

    def __repr__(self) -> str:
        return f"{self.__class__.__name__}({self._specification!r})"<|MERGE_RESOLUTION|>--- conflicted
+++ resolved
@@ -267,14 +267,10 @@
             Field(name="index", location=component_spec.component_folder_name),
         )
 
-<<<<<<< HEAD
-        # TODO handle additionalFields
-=======
         # Remove all previous fields if the component changes the index
         if component_spec.previous_index:
             for field_name in evolved_manifest.fields:
                 evolved_manifest.remove_field(field_name)
->>>>>>> be8c67be
 
         # Add or update all produced fields defined in the component spec
         for name, field in component_spec.produces.items():
