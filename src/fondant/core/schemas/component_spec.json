{
  "$schema": "http://json-schema.org/draft-04/schema#",
  "title": "Example Component Schema",
  "type": "object",
  "required": [
    "name",
    "description",
    "image"
  ],
  "properties": {
    "name": {
      "type": "string",
      "description": "Name of the component"
    },
    "description": {
      "type": "string",
      "description": "Description of the component"
    },
    "image": {
      "type": "string",
      "description": "Docker image for the component"
    },
    "tags": {
      "type": "array",
      "description": "Extra tags to add to the component",
      "items": {
        "type": "string"
      }
    },
    "consumes": {
      "$ref": "common.json#/definitions/fields"
    },
    "produces": {
      "$ref": "common.json#/definitions/fields"
<<<<<<< HEAD
=======
    },
    "previous_index": {
      "type": "string"
>>>>>>> be8c67be
    },
    "args": {
      "$ref": "#/definitions/args"
    }
  },
  "definitions": {
    "args": {
      "type": "object",
      "minProperties": 1,
      "additionalProperties": {
        "type": "object",
        "properties": {
          "type": {
            "type": "string",
            "enum": [
              "list",
              "str",
              "int",
              "float",
              "bool",
              "dict",
              "tuple",
              "set"
            ]
          },
          "description": {
            "type": "string"
          },
          "default": {
            "oneOf": [
              {
                "type": "string"
              },
              {
                "type": "number"
              },
              {
                "type": "boolean"
              },
              {
                "type": "array"
              },
              {
                "type": "object"
              }
            ]
          }
        },
        "required": [
          "type"
        ]
      }
    }
  }
}<|MERGE_RESOLUTION|>--- conflicted
+++ resolved
@@ -32,12 +32,9 @@
     },
     "produces": {
       "$ref": "common.json#/definitions/fields"
-<<<<<<< HEAD
-=======
     },
     "previous_index": {
       "type": "string"
->>>>>>> be8c67be
     },
     "args": {
       "$ref": "#/definitions/args"
