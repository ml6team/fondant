--- conflicted
+++ resolved
@@ -65,27 +65,22 @@
         column_mapping_list: t.Optional[t.List[ColumnMapping]] = None,
     ) -> None:
         self.component_dir = Path(component_dir)
-<<<<<<< HEAD
+        self.component_spec = ComponentSpec.from_file(
+            self.component_dir / self.COMPONENT_SPEC_NAME,
+        )
+        self.name = self.component_spec.name.replace(" ", "_").lower()
         self.input_partition_rows = input_partition_rows
         self.column_mapping = (
             ColumnMapping.list_to_dict(column_mapping_list)
             if column_mapping_list is not None
             else None
         )
-=======
->>>>>>> 50f3a978
         self.component_spec = ComponentSpec.from_file(
             self.component_dir / self.COMPONENT_SPEC_NAME,
             column_mapping=self.column_mapping,
         )
-<<<<<<< HEAD
         self.arguments = self._set_arguments(arguments)
-=======
-        self.name = self.component_spec.name.replace(" ", "_").lower()
-        self.input_partition_rows = input_partition_rows
-        self.arguments = self._set_arguments(arguments)
-
->>>>>>> 50f3a978
+
         self.arguments.setdefault("component_spec", self.component_spec.specification)
 
         self.number_of_gpus = number_of_gpus
