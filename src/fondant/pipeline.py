"""This module defines classes to represent a Fondant Pipeline."""
import hashlib
import json
import logging
import re
import subprocess  # nosec
import typing as t
from collections import OrderedDict
from pathlib import Path

try:
    from importlib.resources import files  # type: ignore
except ImportError:
    from importlib_resources import files  # type: ignore

from fondant.component_spec import ComponentSpec
from fondant.exceptions import InvalidImageDigest, InvalidPipelineDefinition
from fondant.manifest import Manifest
from fondant.schema import validate_partition_number

logger = logging.getLogger(__name__)


class ComponentOp:
    """
    Class representing an operation for a Fondant Component in a Kubeflow Pipeline. An operation
    is a representation of a function that will be executed as part of a pipeline.

    Arguments:
        component_dir: The path to the component directory.
        arguments: A dictionary containing the argument name and value for the operation.
        input_partition_rows: The number of rows to load per partition. Set to override the
        automatic partitioning
        number_of_gpus: The number of gpus to assign to the operation
        node_pool_label: The label of the node pool to which the operation will be assigned.
        node_pool_name: The name of the node pool to which the operation will be assigned.

    Note:
        - A Fondant Component operation is created by defining a Fondant Component and its input
          arguments.
        - The `number_of_gpus`, `node_pool_label`, `node_pool_name`
         attributes are optional and can be used to specify additional
          configurations for the operation. More information on the optional attributes that can
          be assigned to kfp components here:
          https://kubeflow-pipelines.readthedocs.io/en/1.8.13/source/kfp.dsl.html
    """

    COMPONENT_SPEC_NAME = "fondant_component.yaml"

    def __init__(
        self,
        component_dir: t.Union[str, Path],
        *,
        arguments: t.Optional[t.Dict[str, t.Any]] = None,
        input_partition_rows: t.Optional[t.Union[str, int]] = None,
        number_of_gpus: t.Optional[int] = None,
        node_pool_label: t.Optional[str] = None,
        node_pool_name: t.Optional[str] = None,
    ) -> None:
        self.component_dir = Path(component_dir)
        self.input_partition_rows = input_partition_rows
        self.arguments = self._set_arguments(arguments)

        self.component_spec = ComponentSpec.from_file(
            self.component_dir / self.COMPONENT_SPEC_NAME,
        )
        self.arguments.setdefault("component_spec", self.component_spec.specification)

        self.number_of_gpus = number_of_gpus
        self.node_pool_label, self.node_pool_name = self._validate_node_pool_spec(
            node_pool_label,
            node_pool_name,
        )

    def _set_arguments(
        self,
        arguments: t.Optional[t.Dict[str, t.Any]],
    ) -> t.Dict[str, t.Any]:
        """Set component arguments based on provided arguments and relevant ComponentOp
        parameters.
        """
        arguments = arguments or {}

        input_partition_rows = validate_partition_number(self.input_partition_rows)

        arguments["input_partition_rows"] = str(input_partition_rows)

        return arguments

    def _validate_node_pool_spec(
        self,
        node_pool_label,
        node_pool_name,
    ) -> t.Tuple[t.Optional[str], t.Optional[str]]:
        """Validate node pool specification."""
        if bool(node_pool_label) != bool(node_pool_name):
            msg = "Both node_pool_label and node_pool_name must be specified or both must be None."
            raise InvalidPipelineDefinition(
                msg,
            )
        return node_pool_label, node_pool_name

    @property
    def dockerfile_path(self) -> t.Optional[Path]:
        path = self.component_dir / "Dockerfile"
        return path if path.exists() else None

    @classmethod
    def from_registry(
        cls,
        name: str,
        *,
        arguments: t.Optional[t.Dict[str, t.Any]] = None,
        input_partition_rows: t.Optional[t.Union[int, str]] = None,
        number_of_gpus: t.Optional[int] = None,
        node_pool_label: t.Optional[str] = None,
        node_pool_name: t.Optional[str] = None,
    ) -> "ComponentOp":
        """Load a reusable component by its name.

        Args:
            name: Name of the component to load
            arguments: A dictionary containing the argument name and value for the operation.
            input_partition_rows: The number of rows to load per partition. Set to override the
            automatic partitioning
            number_of_gpus: The number of gpus to assign to the operation
            node_pool_label: The label of the node pool to which the operation will be assigned.
            node_pool_name: The name of the node pool to which the operation will be assigned.
        """
        components_dir: Path = t.cast(Path, files("fondant") / f"components/{name}")

        if not (components_dir.exists() and components_dir.is_dir()):
            msg = f"No reusable component with name {name} found."
            raise ValueError(msg)

        return ComponentOp(
            components_dir,
            arguments=arguments,
            input_partition_rows=input_partition_rows,
            number_of_gpus=number_of_gpus,
            node_pool_label=node_pool_label,
            node_pool_name=node_pool_name,
        )

    @staticmethod
    def get_image_manifest(image_ref: str):
        """Retrieve the Docker image manifest.

        Args:
            image_ref: The Docker image reference (e.g., 'registry/image:tag').

        Returns:
            dict: The parsed JSON manifest.
        """
        cmd = ["docker", "manifest", "inspect", image_ref]
        try:
            result = subprocess.run(  # nosec
                cmd,
                capture_output=True,
                check=True,
                text=True,
            )
            return json.loads(result.stdout)
        except subprocess.CalledProcessError as e:
            msg = f"Error executing command: {e}"
            raise Exception(msg)
        except json.JSONDecodeError as e:
            msg = f"Error decoding response: {e}"
            raise Exception(msg)

    def get_component_image_hash(self, image_ref):
        """Calculate the hash of a Docker image reference. If multiple builds exist for
        different operating systems, the hash of the amd64 CPU architecture and the linux
        operating system is returned.

        Args:
            image_ref (str): The Docker image reference (e.g., 'registry/image:tag').

        Returns:
            str: The hash value (digest) of the Docker image.
        """
        manifest = self.get_image_manifest(image_ref)

        hash_ = None

        response_manifests = manifest.get("manifests", [])
        for response_manifest in response_manifests:
            platform_specs = response_manifest.get("platform", {})
            if (
                platform_specs.get("architecture") == "amd64"
                and platform_specs.get("os") == "linux"
            ):
                hash_ = response_manifest.get("digest")
                break

        if not hash_:
            config_digest = manifest.get("config", {}).get("digest")
            if not config_digest:
                msg = "No valid digest found in the image manifest."
                raise InvalidImageDigest(msg)
            hash_ = config_digest

        return hash_

    def get_component_cache_key(self) -> str:
        """Calculate a cache key representing the unique identity of this ComponentOp.

        The cache key is computed based on the component specification, image hash, arguments, and
        other attributes of the ComponentOp. It is used to uniquely identify a specific instance
        of the ComponentOp and is used for caching.

        Returns:
            A cache key representing the unique identity of this ComponentOp.
        """

        def sorted_dict_to_json(input_dict):
            """Convert a dictionary to a sorted JSON string.

            This function recursively converts nested dictionaries to ensure all dictionaries
            are sorted and their values are JSON-compatible (e.g., lists, dictionaries, strings,
            numbers, booleans, or None).

            Args:
            input_dict: The dictionary to be converted.

            Returns:
            A sorted JSON string representing the dictionary.
            """
            if isinstance(input_dict, dict):
                return json.dumps(
                    {k: sorted_dict_to_json(v) for k, v in sorted(input_dict.items())},
                )

            return input_dict

        def get_nested_dict_hash(input_dict):
            """Calculate the hash of a nested dictionary.

            Args:
                input_dict: The nested dictionary to calculate the hash for.

            Returns:
                The hash value (MD5 digest) of the nested dictionary.
            """
            sorted_json_string = sorted_dict_to_json(input_dict)
            hash_object = hashlib.md5(sorted_json_string.encode())  # nosec
            return hash_object.hexdigest()

        component_spec_dict = self.component_spec.specification

        component_op_uid_dict = {
            "component_spec_hash": get_nested_dict_hash(component_spec_dict),
            "component_image_hash": self.get_component_image_hash(
                component_spec_dict["image"],
            ),
            "arguments": get_nested_dict_hash(self.arguments)
            if self.arguments is not None
            else None,
            "input_partition_rows": self.input_partition_rows,
            "number_of_gpus": self.number_of_gpus,
            "node_pool_name": self.node_pool_name,
        }

        return get_nested_dict_hash(component_op_uid_dict)


class Pipeline:
    """Class representing a Fondant Pipeline."""

    def __init__(
        self,
        base_path: str,
        pipeline_name: str,
        pipeline_description: t.Optional[str] = None,
    ):
        """
        Args:
            base_path: The base path for the pipeline where the artifacts are stored.
            pipeline_name: The name of the pipeline.
            pipeline_description: Optional description of the pipeline.
        """
        self.base_path = base_path
        self.name = self._validate_pipeline_name(pipeline_name)
        self.description = pipeline_description
        self.package_path = f"{pipeline_name}.tgz"
        self._graph: t.OrderedDict[str, t.Any] = OrderedDict()
        self.task_without_dependencies_added = False

    def add_op(
        self,
        task: ComponentOp,
        dependencies: t.Optional[t.Union[ComponentOp, t.List[ComponentOp]]] = None,
    ):
        """
        Add a task to the pipeline with an optional dependency.

        Args:
            task: The task to add to the pipeline.
            dependencies: Optional task dependencies that needs to be completed before the task
             can run.
        """
        if dependencies is None:
            if self.task_without_dependencies_added:
                msg = "At most one task can be defined without dependencies."
                raise InvalidPipelineDefinition(
                    msg,
                )
            dependencies = []
            self.task_without_dependencies_added = True
        elif not isinstance(dependencies, list):
            dependencies = [dependencies]

        if len(dependencies) > 1:
            msg = (
                f"Multiple component dependencies provided for component "
                f"`{task.component_spec.name}`. The current version of Fondant can only handle "
                f"components with a single dependency. Please note that the behavior of the "
                f"pipeline may be unpredictable or incorrect."
            )
            raise InvalidPipelineDefinition(
                msg,
            )

        dependencies_names = [
            dependency.component_spec.name for dependency in dependencies
        ]

        self._graph[task.component_spec.name] = {
            "fondant_component_op": task,
            "dependencies": dependencies_names,
        }

    def sort_graph(self):
        """Sort the graph topologically based on task dependencies."""
        logger.info("Sorting pipeline component graph topologically.")
        sorted_graph = []
        visited = set()

        def depth_first_traversal(node: str):
            """
            Perform a depth-first traversal of the graph and its dependencies.

            Args:
                node: The name of the starting node for traversal.
            """
            if node not in visited:
                visited.add(node)
                for dependency in self._graph[node]["dependencies"]:
                    depth_first_traversal(dependency)
                sorted_graph.append(node)

        for graph_node in self._graph:
            depth_first_traversal(graph_node)

        self._graph = OrderedDict((node, self._graph[node]) for node in sorted_graph)

    @staticmethod
    def _validate_pipeline_name(pipeline_name: str) -> str:
        pattern = r"^[a-z0-9][a-z0-9_-]*$"
        if not re.match(pattern, pipeline_name):
            msg = f"The pipeline name violates the pattern {pattern}"
            raise InvalidPipelineDefinition(msg)
        return pipeline_name

<<<<<<< HEAD
    def execute_component(self, component_op: ComponentOp) -> bool:
        """
        Function that checks whether a component should be executed
        Args:
            component_op: the component Op to execute
        Return:
            boolean indicating whether to execute the component.
        """
        # TODO: implement caching check later on, for now defaults to true
        return True
=======
    def validate(self, run_id: str):
        """Sort and run validation on the pipeline definition.

        Args:
            run_id (str, optional): run identifier. Defaults to None.
        """
        self.sort_graph()
        self._validate_pipeline_definition(run_id)
>>>>>>> 3a06712b

    def _validate_pipeline_definition(self, run_id: str):
        """
        Validates the pipeline definition by ensuring that the consumed and produced subsets and
        their associated fields match and are invoked in the correct order.

        Raises:
            InvalidPipelineDefinition: If a component is trying to invoke a subset that is not
             defined or created in previous components, or if an invoked subset's schema does not
              match the previously created subset definition.
            base_path: the base path where to store the pipelines artifacts
            run_id: the run id of the component
        """
        if len(self._graph.keys()) == 0:
            logger.info("No components defined in the pipeline. Nothing to validate.")
            return

        # TODO: change later if we decide to run 2 fondant pipelines after each other
        load_component = True
        load_component_name = list(self._graph.keys())[0]

        # Create initial manifest
        manifest = Manifest.create(
            base_path=self.base_path,
            run_id=run_id,
            component_id=load_component_name,
        )
        for operation_specs in self._graph.values():
            fondant_component_op = operation_specs["fondant_component_op"]
            component_spec = fondant_component_op.component_spec

            if not load_component:
                # Check subset exists
                for (
                    component_subset_name,
                    component_subset,
                ) in component_spec.consumes.items():
                    if component_subset_name not in manifest.subsets:
                        msg = (
                            f"Component '{component_spec.name}' is trying to invoke the subset "
                            f"'{component_subset_name}', which has not been defined or created "
                            f"in the previous components."
                        )
                        raise InvalidPipelineDefinition(
                            msg,
                        )

                    # Get the corresponding manifest fields
                    manifest_fields = manifest.subsets[component_subset_name].fields

                    # Check fields
                    for field_name, subset_field in component_subset.fields.items():
                        # Check if invoked field exists
                        if field_name not in manifest_fields:
                            msg = (
                                f"The invoked subset '{component_subset_name}' of the "
                                f"'{component_spec.name}' component does not match the "
                                f"previously created subset definition.\n The component is "
                                f"trying to invoke the field '{field_name}' which has not been "
                                f"previously defined. Current available fields are "
                                f"{manifest_fields}\n"
                            )
                            raise InvalidPipelineDefinition(
                                msg,
                            )
                        # Check if the invoked field schema matches the current schema
                        if subset_field != manifest_fields[field_name]:
                            msg = (
                                f"The invoked subset '{component_subset_name}' of the "
                                f"'{component_spec.name}' component does not match  the "
                                f"previously created subset definition.\n The '{field_name}' "
                                f"field is currently defined with the following schema:\n"
                                f"{manifest_fields[field_name]}\nThe current component to "
                                f"trying to invoke it with this schema:\n{subset_field}"
                            )
                            raise InvalidPipelineDefinition(
                                msg,
                            )
            manifest = manifest.evolve(component_spec)
            load_component = False

<<<<<<< HEAD
        logger.info("All pipeline component specifications match.")

    def compile(self):
        """
        Function that creates and compiles a Kubeflow Pipeline.
        Once you have generated the pipeline function, you can use it to create an instance of
        the pipeline and compile it using the Kubeflow compiler.
        """

        def _get_component_function(
            fondant_component_operation: ComponentOp,
        ) -> t.Callable:
            """
            Load the Kubeflow component based on the specification from the fondant component
             operation.

            Args:
                fondant_component_operation (ComponentOp): The fondant component
                 operation.

            Returns:
                Callable: The Kubeflow component.
            """
            return kfp.components.load_component(
                text=fondant_component_operation.component_spec.kubeflow_specification.to_string(),
            )

        def _set_task_configuration(task, fondant_component_operation):
            # Unpack optional specifications
            number_of_gpus = fondant_component_operation.number_of_gpus
            node_pool_name = fondant_component_operation.node_pool_name
            p_volumes = fondant_component_operation.p_volumes
            ephemeral_storage_size = fondant_component_operation.ephemeral_storage_size

            # Assign optional specification
            if number_of_gpus is not None:
                task.set_gpu_limit(number_of_gpus)
            if node_pool_name is not None:
                task.add_node_selector_constraint("node_pool", node_pool_name)
            if p_volumes is not None:
                task.add_pvolumes(p_volumes)
            if ephemeral_storage_size is not None:
                task.set_ephemeral_storage_request(ephemeral_storage_size)

            return task

        # Sort graph based on specified dependencies
        self.sort_graph()

        # parse metadata argument required for the first component
        run_id = "{{workflow.name}}"

        # Validate subset schema before defining the pipeline
        self._validate_pipeline_definition(run_id)

        @dsl.pipeline(name=self.name, description=self.description)
        def pipeline():
            # TODO: check if we want to have the manifest path empty for loading component or remove
            #  it completely from the loading component
            # TODO: check if we want to have the metadata arg empty for transform component or
            #  remove it completely from the transform component
            manifest_path = ""
            metadata = ""
            previous_component_task = None
            for operation in self._graph.values():
                fondant_component_op = operation["fondant_component_op"]
                execute_component = self.execute_component(fondant_component_op)
                # Get the Kubeflow component based on the fondant component operation.
                kubeflow_component_op = _get_component_function(fondant_component_op)

                # Execute the Kubeflow component and pass in the output manifest path from
                # the previous component.
                component_args = fondant_component_op.arguments

                if previous_component_task is not None:
                    component_task = kubeflow_component_op(
                        input_manifest_path=manifest_path,
                        metadata=metadata,
                        execute_component=execute_component,
                        **component_args,
                    )
                else:
                    metadata = json.dumps(
                        {"base_path": self.base_path, "run_id": run_id},
                    )
                    # Add metadata to the first component
                    component_task = kubeflow_component_op(
                        input_manifest_path=manifest_path,
                        metadata=metadata,
                        execute_component=execute_component,
                        **component_args,
                    )
                    metadata = ""
                # Set optional configurations
                component_task = _set_task_configuration(
                    component_task,
                    fondant_component_op,
                )
                # Set the execution order of the component task to be after the previous
                # component task.
                if previous_component_task is not None:
                    component_task.after(previous_component_task)

                # Update the manifest path to be the output path of the current component task.
                manifest_path = component_task.outputs["output_manifest_path"]

                previous_component_task = component_task

            return pipeline

        logger.info(f"Compiling pipeline: {self.name}")

        kfp.compiler.Compiler().compile(pipeline, self.package_path)

        logger.info("Pipeline compiled successfully")

    def __repr__(self) -> str:
        """Return a string representation of the FondantPipeline object."""
        return f"{self.__class__.__name__}({self._graph!r}"


class Client:
    """Class representing a Fondant Client."""

    def __init__(self, host: str):
        """
        Args:
            host: The `host` URL argument specifies the Kubeflow Pipelines API endpoint to
             which the client should send requests.
        """
        self.host = host
        self.client = kfp.Client(host=self.host)

    def get_pipeline_id(self, pipeline_name: str) -> str:
        """
        Function that returns the id of a pipeline given a pipeline name
        Args:
            pipeline_name: the name of the pipeline
        Returns:
            The pipeline id.
        """
        return self.client.get_pipeline_id(pipeline_name)

    def get_pipeline_version_ids(self, pipeline_id: str) -> t.List[str]:
        """Function that returns the versions of a pipeline given a pipeline id."""
        pipeline_versions = self.client.list_pipeline_versions(pipeline_id).versions
        return [version.id for version in pipeline_versions]

    def delete_pipeline(self, pipeline_name: str):
        """
        Function that deletes the pipeline name
        Args:
            pipeline_name: the name of the pipeline to delete.
        """
        pipeline_id = self.get_pipeline_id(pipeline_name)
        if pipeline_id is not None:
            pipeline_version_ids = self.get_pipeline_version_ids(pipeline_id)
            # All versions need to be first deleted
            for pipeline_version_id in pipeline_version_ids:
                self.client.delete_pipeline_version(pipeline_version_id)
            self.client.delete_pipeline(pipeline_id)

            logger.info(
                f"Pipeline {pipeline_name} already exists. Deleting old pipeline...",
            )
        else:
            logger.info(f"No existing pipeline under `{pipeline_name}` name was found.")

    def compile_and_upload(
        self,
        pipeline: Pipeline,
        delete_pipeline_package: t.Optional[bool] = False,
    ):
        """
        Uploads a pipeline package to Kubeflow Pipelines and deletes any existing pipeline with the
         same name.

        Args:
            pipeline: The fondant pipeline to compile and upload
            delete_pipeline_package: Whether to delete the pipeline package file
             after uploading. Defaults to False.

        Raises:
            Exception: If there was an error uploading the pipeline package.
        """
        pipeline.compile()

        logger.info(f"Uploading pipeline: {pipeline.name}")

        try:
            self.client.upload_pipeline(
                pipeline_package_path=pipeline.package_path,
                pipeline_name=pipeline.name,
            )
        except Exception as e:
            msg = f"Error uploading pipeline package: {str(e)}"
            raise Exception(msg)

        # Delete the pipeline package file if specified.
        if delete_pipeline_package:
            Path(pipeline.package_path).unlink()

    def compile_and_run(
        self,
        pipeline: Pipeline,
        run_name: t.Optional[str] = None,
        experiment_name: t.Optional[str] = "Default",
    ):
        """
        Compiles and runs the specified pipeline.

        Args:
            pipeline: The pipeline object to be compiled and run.
            run_name: The name of the run. If not provided, the pipeline's name with 'run' appended
             will be used.
            experiment_name: The name of the experiment where the pipeline will be run.
            Default is 'Default'.
        """
        pipeline.compile()

        try:
            experiment = self.client.get_experiment(experiment_name=experiment_name)
        except ValueError:
            logger.info(
                f"Defined experiment '{experiment_name}' not found. Creating new experiment"
                f"under this name",
            )
            experiment = self.client.create_experiment(experiment_name)

        if run_name is None:
            run_name = pipeline.name + " run"

        pipeline_spec = self.client.run_pipeline(
            experiment_id=experiment.id,
            job_name=run_name,
            pipeline_package_path=pipeline.package_path,
        )

        pipeline_url = f"{self.host}/#/runs/details/{pipeline_spec.id}"
        logger.info(f"Pipeline is running at: {pipeline_url}")
=======
        logger.info("All pipeline component specifications match.")
>>>>>>> 3a06712b
<|MERGE_RESOLUTION|>--- conflicted
+++ resolved
@@ -362,7 +362,15 @@
             raise InvalidPipelineDefinition(msg)
         return pipeline_name
 
-<<<<<<< HEAD
+    def validate(self, run_id: str):
+        """Sort and run validation on the pipeline definition.
+
+        Args:
+            run_id (str, optional): run identifier. Defaults to None.
+        """
+        self.sort_graph()
+        self._validate_pipeline_definition(run_id)
+
     def execute_component(self, component_op: ComponentOp) -> bool:
         """
         Function that checks whether a component should be executed
@@ -373,16 +381,6 @@
         """
         # TODO: implement caching check later on, for now defaults to true
         return True
-=======
-    def validate(self, run_id: str):
-        """Sort and run validation on the pipeline definition.
-
-        Args:
-            run_id (str, optional): run identifier. Defaults to None.
-        """
-        self.sort_graph()
-        self._validate_pipeline_definition(run_id)
->>>>>>> 3a06712b
 
     def _validate_pipeline_definition(self, run_id: str):
         """
@@ -464,247 +462,8 @@
             manifest = manifest.evolve(component_spec)
             load_component = False
 
-<<<<<<< HEAD
         logger.info("All pipeline component specifications match.")
-
-    def compile(self):
-        """
-        Function that creates and compiles a Kubeflow Pipeline.
-        Once you have generated the pipeline function, you can use it to create an instance of
-        the pipeline and compile it using the Kubeflow compiler.
-        """
-
-        def _get_component_function(
-            fondant_component_operation: ComponentOp,
-        ) -> t.Callable:
-            """
-            Load the Kubeflow component based on the specification from the fondant component
-             operation.
-
-            Args:
-                fondant_component_operation (ComponentOp): The fondant component
-                 operation.
-
-            Returns:
-                Callable: The Kubeflow component.
-            """
-            return kfp.components.load_component(
-                text=fondant_component_operation.component_spec.kubeflow_specification.to_string(),
-            )
-
-        def _set_task_configuration(task, fondant_component_operation):
-            # Unpack optional specifications
-            number_of_gpus = fondant_component_operation.number_of_gpus
-            node_pool_name = fondant_component_operation.node_pool_name
-            p_volumes = fondant_component_operation.p_volumes
-            ephemeral_storage_size = fondant_component_operation.ephemeral_storage_size
-
-            # Assign optional specification
-            if number_of_gpus is not None:
-                task.set_gpu_limit(number_of_gpus)
-            if node_pool_name is not None:
-                task.add_node_selector_constraint("node_pool", node_pool_name)
-            if p_volumes is not None:
-                task.add_pvolumes(p_volumes)
-            if ephemeral_storage_size is not None:
-                task.set_ephemeral_storage_request(ephemeral_storage_size)
-
-            return task
-
-        # Sort graph based on specified dependencies
-        self.sort_graph()
-
-        # parse metadata argument required for the first component
-        run_id = "{{workflow.name}}"
-
-        # Validate subset schema before defining the pipeline
-        self._validate_pipeline_definition(run_id)
-
-        @dsl.pipeline(name=self.name, description=self.description)
-        def pipeline():
-            # TODO: check if we want to have the manifest path empty for loading component or remove
-            #  it completely from the loading component
-            # TODO: check if we want to have the metadata arg empty for transform component or
-            #  remove it completely from the transform component
-            manifest_path = ""
-            metadata = ""
-            previous_component_task = None
-            for operation in self._graph.values():
-                fondant_component_op = operation["fondant_component_op"]
-                execute_component = self.execute_component(fondant_component_op)
-                # Get the Kubeflow component based on the fondant component operation.
-                kubeflow_component_op = _get_component_function(fondant_component_op)
-
-                # Execute the Kubeflow component and pass in the output manifest path from
-                # the previous component.
-                component_args = fondant_component_op.arguments
-
-                if previous_component_task is not None:
-                    component_task = kubeflow_component_op(
-                        input_manifest_path=manifest_path,
-                        metadata=metadata,
-                        execute_component=execute_component,
-                        **component_args,
-                    )
-                else:
-                    metadata = json.dumps(
-                        {"base_path": self.base_path, "run_id": run_id},
-                    )
-                    # Add metadata to the first component
-                    component_task = kubeflow_component_op(
-                        input_manifest_path=manifest_path,
-                        metadata=metadata,
-                        execute_component=execute_component,
-                        **component_args,
-                    )
-                    metadata = ""
-                # Set optional configurations
-                component_task = _set_task_configuration(
-                    component_task,
-                    fondant_component_op,
-                )
-                # Set the execution order of the component task to be after the previous
-                # component task.
-                if previous_component_task is not None:
-                    component_task.after(previous_component_task)
-
-                # Update the manifest path to be the output path of the current component task.
-                manifest_path = component_task.outputs["output_manifest_path"]
-
-                previous_component_task = component_task
-
-            return pipeline
-
-        logger.info(f"Compiling pipeline: {self.name}")
-
-        kfp.compiler.Compiler().compile(pipeline, self.package_path)
-
-        logger.info("Pipeline compiled successfully")
 
     def __repr__(self) -> str:
         """Return a string representation of the FondantPipeline object."""
-        return f"{self.__class__.__name__}({self._graph!r}"
-
-
-class Client:
-    """Class representing a Fondant Client."""
-
-    def __init__(self, host: str):
-        """
-        Args:
-            host: The `host` URL argument specifies the Kubeflow Pipelines API endpoint to
-             which the client should send requests.
-        """
-        self.host = host
-        self.client = kfp.Client(host=self.host)
-
-    def get_pipeline_id(self, pipeline_name: str) -> str:
-        """
-        Function that returns the id of a pipeline given a pipeline name
-        Args:
-            pipeline_name: the name of the pipeline
-        Returns:
-            The pipeline id.
-        """
-        return self.client.get_pipeline_id(pipeline_name)
-
-    def get_pipeline_version_ids(self, pipeline_id: str) -> t.List[str]:
-        """Function that returns the versions of a pipeline given a pipeline id."""
-        pipeline_versions = self.client.list_pipeline_versions(pipeline_id).versions
-        return [version.id for version in pipeline_versions]
-
-    def delete_pipeline(self, pipeline_name: str):
-        """
-        Function that deletes the pipeline name
-        Args:
-            pipeline_name: the name of the pipeline to delete.
-        """
-        pipeline_id = self.get_pipeline_id(pipeline_name)
-        if pipeline_id is not None:
-            pipeline_version_ids = self.get_pipeline_version_ids(pipeline_id)
-            # All versions need to be first deleted
-            for pipeline_version_id in pipeline_version_ids:
-                self.client.delete_pipeline_version(pipeline_version_id)
-            self.client.delete_pipeline(pipeline_id)
-
-            logger.info(
-                f"Pipeline {pipeline_name} already exists. Deleting old pipeline...",
-            )
-        else:
-            logger.info(f"No existing pipeline under `{pipeline_name}` name was found.")
-
-    def compile_and_upload(
-        self,
-        pipeline: Pipeline,
-        delete_pipeline_package: t.Optional[bool] = False,
-    ):
-        """
-        Uploads a pipeline package to Kubeflow Pipelines and deletes any existing pipeline with the
-         same name.
-
-        Args:
-            pipeline: The fondant pipeline to compile and upload
-            delete_pipeline_package: Whether to delete the pipeline package file
-             after uploading. Defaults to False.
-
-        Raises:
-            Exception: If there was an error uploading the pipeline package.
-        """
-        pipeline.compile()
-
-        logger.info(f"Uploading pipeline: {pipeline.name}")
-
-        try:
-            self.client.upload_pipeline(
-                pipeline_package_path=pipeline.package_path,
-                pipeline_name=pipeline.name,
-            )
-        except Exception as e:
-            msg = f"Error uploading pipeline package: {str(e)}"
-            raise Exception(msg)
-
-        # Delete the pipeline package file if specified.
-        if delete_pipeline_package:
-            Path(pipeline.package_path).unlink()
-
-    def compile_and_run(
-        self,
-        pipeline: Pipeline,
-        run_name: t.Optional[str] = None,
-        experiment_name: t.Optional[str] = "Default",
-    ):
-        """
-        Compiles and runs the specified pipeline.
-
-        Args:
-            pipeline: The pipeline object to be compiled and run.
-            run_name: The name of the run. If not provided, the pipeline's name with 'run' appended
-             will be used.
-            experiment_name: The name of the experiment where the pipeline will be run.
-            Default is 'Default'.
-        """
-        pipeline.compile()
-
-        try:
-            experiment = self.client.get_experiment(experiment_name=experiment_name)
-        except ValueError:
-            logger.info(
-                f"Defined experiment '{experiment_name}' not found. Creating new experiment"
-                f"under this name",
-            )
-            experiment = self.client.create_experiment(experiment_name)
-
-        if run_name is None:
-            run_name = pipeline.name + " run"
-
-        pipeline_spec = self.client.run_pipeline(
-            experiment_id=experiment.id,
-            job_name=run_name,
-            pipeline_package_path=pipeline.package_path,
-        )
-
-        pipeline_url = f"{self.host}/#/runs/details/{pipeline_spec.id}"
-        logger.info(f"Pipeline is running at: {pipeline_url}")
-=======
-        logger.info("All pipeline component specifications match.")
->>>>>>> 3a06712b
+        return f"{self.__class__.__name__}({self._graph!r}"