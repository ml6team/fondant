"""This module defines classes to represent a Fondant Pipeline."""
import logging
import re
import typing as t
from collections import OrderedDict
from pathlib import Path

try:
    from importlib.resources import files  # type: ignore
except ImportError:
    from importlib_resources import files  # type: ignore

from fondant.component_spec import ComponentSpec
from fondant.exceptions import InvalidPipelineDefinition
from fondant.manifest import Manifest
from fondant.schema import validate_partition_number

logger = logging.getLogger(__name__)


class ComponentOp:
    """
    Class representing an operation for a Fondant Component in a Kubeflow Pipeline. An operation
    is a representation of a function that will be executed as part of a pipeline.

    Arguments:
        component_dir: The path to the component directory.
        arguments: A dictionary containing the argument name and value for the operation.
        input_partition_rows: The number of rows to load per partition. Set to override the
        automatic partitioning
<<<<<<< HEAD
        output_partition_size: the size of the output written dataset. Defaults to 250MB,
         set to "disable" to disable automatic repartitioning of the output
        index_column: Column to set index to in the load component, if not specified a default
         monotonically increasing index that starts from 1 will be set
=======
>>>>>>> 06519b85
        number_of_gpus: The number of gpus to assign to the operation
        node_pool_label: The label of the node pool to which the operation will be assigned.
        node_pool_name: The name of the node pool to which the operation will be assigned.

    Note:
        - A Fondant Component operation is created by defining a Fondant Component and its input
          arguments.
        - The `number_of_gpus`, `node_pool_label`, `node_pool_name`
         attributes are optional and can be used to specify additional
          configurations for the operation. More information on the optional attributes that can
          be assigned to kfp components here:
          https://kubeflow-pipelines.readthedocs.io/en/1.8.13/source/kfp.dsl.html
    """

    COMPONENT_SPEC_NAME = "fondant_component.yaml"

    def __init__(
        self,
        component_dir: t.Union[str, Path],
        *,
        arguments: t.Optional[t.Dict[str, t.Any]] = None,
        input_partition_rows: t.Optional[t.Union[str, int]] = None,
<<<<<<< HEAD
        output_partition_size: t.Optional[str] = None,
        index_column: t.Optional[str] = None,
=======
>>>>>>> 06519b85
        number_of_gpus: t.Optional[int] = None,
        node_pool_label: t.Optional[str] = None,
        node_pool_name: t.Optional[str] = None,
    ) -> None:
        self.component_dir = Path(component_dir)
        self.input_partition_rows = input_partition_rows
<<<<<<< HEAD
        self.output_partitioning_size = output_partition_size
        self.index_column = index_column
=======
>>>>>>> 06519b85
        self.arguments = self._set_arguments(arguments)

        self.component_spec = ComponentSpec.from_file(
            self.component_dir / self.COMPONENT_SPEC_NAME,
        )
        self.arguments.setdefault("component_spec", self.component_spec.specification)

        self.number_of_gpus = number_of_gpus
        self.node_pool_label, self.node_pool_name = self._validate_node_pool_spec(
            node_pool_label,
            node_pool_name,
        )

    def _set_arguments(
        self,
        arguments: t.Optional[t.Dict[str, t.Any]],
    ) -> t.Dict[str, t.Any]:
        """Set component arguments based on provided arguments and relevant ComponentOp
        parameters.
        """
        arguments = arguments or {}

        input_partition_rows = validate_partition_number(self.input_partition_rows)

        arguments["input_partition_rows"] = str(input_partition_rows)
<<<<<<< HEAD
        arguments["output_partition_size"] = str(output_partition_size)
        arguments["index_column"] = str(self.index_column)
=======
>>>>>>> 06519b85

        return arguments

    def _validate_node_pool_spec(
        self,
        node_pool_label,
        node_pool_name,
    ) -> t.Tuple[t.Optional[str], t.Optional[str]]:
        """Validate node pool specification."""
        if bool(node_pool_label) != bool(node_pool_name):
            msg = "Both node_pool_label and node_pool_name must be specified or both must be None."
            raise InvalidPipelineDefinition(
                msg,
            )
        return node_pool_label, node_pool_name

    @property
    def dockerfile_path(self) -> t.Optional[Path]:
        path = self.component_dir / "Dockerfile"
        return path if path.exists() else None

    @classmethod
    def from_registry(
        cls,
        name: str,
        *,
        arguments: t.Optional[t.Dict[str, t.Any]] = None,
        input_partition_rows: t.Optional[t.Union[int, str]] = None,
<<<<<<< HEAD
        output_partition_size: t.Optional[str] = None,
        index_column: t.Optional[str] = None,
=======
>>>>>>> 06519b85
        number_of_gpus: t.Optional[int] = None,
        node_pool_label: t.Optional[str] = None,
        node_pool_name: t.Optional[str] = None,
    ) -> "ComponentOp":
        """Load a reusable component by its name.

        Args:
            name: Name of the component to load
            arguments: A dictionary containing the argument name and value for the operation.
            input_partition_rows: The number of rows to load per partition. Set to override the
            automatic partitioning
<<<<<<< HEAD
            output_partition_size: the size of the output written dataset. Defaults to 250MB,
            set to "disable" to disable automatic repartitioning of the output.
            index_column: Disable automating indexing if applicable. Automatic
             indexing is enabled in the DaskLoadComponent by default and sets a monotonically
             increasing index that starts from 1
=======
>>>>>>> 06519b85
            number_of_gpus: The number of gpus to assign to the operation
            node_pool_label: The label of the node pool to which the operation will be assigned.
            node_pool_name: The name of the node pool to which the operation will be assigned.
        """
        components_dir: Path = t.cast(Path, files("fondant") / f"components/{name}")

        if not (components_dir.exists() and components_dir.is_dir()):
            msg = f"No reusable component with name {name} found."
            raise ValueError(msg)

        return ComponentOp(
            components_dir,
            arguments=arguments,
            input_partition_rows=input_partition_rows,
<<<<<<< HEAD
            output_partition_size=output_partition_size,
            index_column=index_column,
=======
>>>>>>> 06519b85
            number_of_gpus=number_of_gpus,
            node_pool_label=node_pool_label,
            node_pool_name=node_pool_name,
        )


class Pipeline:
    """Class representing a Fondant Pipeline."""

    def __init__(
        self,
        base_path: str,
        pipeline_name: str,
        pipeline_description: t.Optional[str] = None,
    ):
        """
        Args:
            base_path: The base path for the pipeline where the artifacts are stored.
            pipeline_name: The name of the pipeline.
            pipeline_description: Optional description of the pipeline.
        """
        self.base_path = base_path
        self.name = self._validate_pipeline_name(pipeline_name)
        self.description = pipeline_description
        self.package_path = f"{pipeline_name}.tgz"
        self._graph: t.OrderedDict[str, t.Any] = OrderedDict()
        self.task_without_dependencies_added = False

    def add_op(
        self,
        task: ComponentOp,
        dependencies: t.Optional[t.Union[ComponentOp, t.List[ComponentOp]]] = None,
    ):
        """
        Add a task to the pipeline with an optional dependency.

        Args:
            task: The task to add to the pipeline.
            dependencies: Optional task dependencies that needs to be completed before the task
             can run.
        """
        if dependencies is None:
            if self.task_without_dependencies_added:
                msg = "At most one task can be defined without dependencies."
                raise InvalidPipelineDefinition(
                    msg,
                )
            dependencies = []
            self.task_without_dependencies_added = True
        elif not isinstance(dependencies, list):
            dependencies = [dependencies]

        if len(dependencies) > 1:
            msg = (
                f"Multiple component dependencies provided for component "
                f"`{task.component_spec.name}`. The current version of Fondant can only handle "
                f"components with a single dependency. Please note that the behavior of the "
                f"pipeline may be unpredictable or incorrect."
            )
            raise InvalidPipelineDefinition(
                msg,
            )

        dependencies_names = [
            dependency.component_spec.name for dependency in dependencies
        ]

        self._graph[task.component_spec.name] = {
            "fondant_component_op": task,
            "dependencies": dependencies_names,
        }

    def sort_graph(self):
        """Sort the graph topologically based on task dependencies."""
        logger.info("Sorting pipeline component graph topologically.")
        sorted_graph = []
        visited = set()

        def depth_first_traversal(node: str):
            """
            Perform a depth-first traversal of the graph and its dependencies.

            Args:
                node: The name of the starting node for traversal.
            """
            if node not in visited:
                visited.add(node)
                for dependency in self._graph[node]["dependencies"]:
                    depth_first_traversal(dependency)
                sorted_graph.append(node)

        for graph_node in self._graph:
            depth_first_traversal(graph_node)

        self._graph = OrderedDict((node, self._graph[node]) for node in sorted_graph)

    @staticmethod
    def _validate_pipeline_name(pipeline_name: str) -> str:
        pattern = r"^[a-z0-9][a-z0-9_-]*$"
        if not re.match(pattern, pipeline_name):
            msg = f"The pipeline name violates the pattern {pattern}"
            raise InvalidPipelineDefinition(msg)
        return pipeline_name

    def validate(self, run_id: str):
        """Sort and run validation on the pipeline definition.

        Args:
            run_id (str, optional): run identifier. Defaults to None.
        """
        self.sort_graph()
        self._validate_pipeline_definition(run_id)

    def _validate_pipeline_definition(self, run_id: str):
        """
        Validates the pipeline definition by ensuring that the consumed and produced subsets and
        their associated fields match and are invoked in the correct order.

        Raises:
            InvalidPipelineDefinition: If a component is trying to invoke a subset that is not
             defined or created in previous components, or if an invoked subset's schema does not
              match the previously created subset definition.
            base_path: the base path where to store the pipelines artifacts
            run_id: the run id of the component
        """
        if len(self._graph.keys()) == 0:
            logger.info("No components defined in the pipeline. Nothing to validate.")
            return

        # TODO: change later if we decide to run 2 fondant pipelines after each other
        load_component = True
        load_component_name = list(self._graph.keys())[0]

        # Create initial manifest
        manifest = Manifest.create(
            base_path=self.base_path,
            run_id=run_id,
            component_id=load_component_name,
        )
        for operation_specs in self._graph.values():
            fondant_component_op = operation_specs["fondant_component_op"]
            component_spec = fondant_component_op.component_spec
            if not load_component:
                # Check subset exists
                for (
                    component_subset_name,
                    component_subset,
                ) in component_spec.consumes.items():
                    if component_subset_name not in manifest.subsets:
                        msg = (
                            f"Component '{component_spec.name}' is trying to invoke the subset "
                            f"'{component_subset_name}', which has not been defined or created "
                            f"in the previous components."
                        )
                        raise InvalidPipelineDefinition(
                            msg,
                        )

                    # Get the corresponding manifest fields
                    manifest_fields = manifest.subsets[component_subset_name].fields

                    # Check fields
                    for field_name, subset_field in component_subset.fields.items():
                        # Check if invoked field exists
                        if field_name not in manifest_fields:
                            msg = (
                                f"The invoked subset '{component_subset_name}' of the "
                                f"'{component_spec.name}' component does not match the "
                                f"previously created subset definition.\n The component is "
                                f"trying to invoke the field '{field_name}' which has not been "
                                f"previously defined. Current available fields are "
                                f"{manifest_fields}\n"
                            )
                            raise InvalidPipelineDefinition(
                                msg,
                            )
                        # Check if the invoked field schema matches the current schema
                        if subset_field != manifest_fields[field_name]:
                            msg = (
                                f"The invoked subset '{component_subset_name}' of the "
                                f"'{component_spec.name}' component does not match  the "
                                f"previously created subset definition.\n The '{field_name}' "
                                f"field is currently defined with the following schema:\n"
                                f"{manifest_fields[field_name]}\nThe current component to "
                                f"trying to invoke it with this schema:\n{subset_field}"
                            )
                            raise InvalidPipelineDefinition(
                                msg,
                            )
            manifest = manifest.evolve(component_spec)
            load_component = False

        logger.info("All pipeline component specifications match.")<|MERGE_RESOLUTION|>--- conflicted
+++ resolved
@@ -28,13 +28,8 @@
         arguments: A dictionary containing the argument name and value for the operation.
         input_partition_rows: The number of rows to load per partition. Set to override the
         automatic partitioning
-<<<<<<< HEAD
-        output_partition_size: the size of the output written dataset. Defaults to 250MB,
-         set to "disable" to disable automatic repartitioning of the output
         index_column: Column to set index to in the load component, if not specified a default
          monotonically increasing index that starts from 1 will be set
-=======
->>>>>>> 06519b85
         number_of_gpus: The number of gpus to assign to the operation
         node_pool_label: The label of the node pool to which the operation will be assigned.
         node_pool_name: The name of the node pool to which the operation will be assigned.
@@ -57,22 +52,14 @@
         *,
         arguments: t.Optional[t.Dict[str, t.Any]] = None,
         input_partition_rows: t.Optional[t.Union[str, int]] = None,
-<<<<<<< HEAD
-        output_partition_size: t.Optional[str] = None,
         index_column: t.Optional[str] = None,
-=======
->>>>>>> 06519b85
         number_of_gpus: t.Optional[int] = None,
         node_pool_label: t.Optional[str] = None,
         node_pool_name: t.Optional[str] = None,
     ) -> None:
         self.component_dir = Path(component_dir)
         self.input_partition_rows = input_partition_rows
-<<<<<<< HEAD
-        self.output_partitioning_size = output_partition_size
         self.index_column = index_column
-=======
->>>>>>> 06519b85
         self.arguments = self._set_arguments(arguments)
 
         self.component_spec = ComponentSpec.from_file(
@@ -98,11 +85,7 @@
         input_partition_rows = validate_partition_number(self.input_partition_rows)
 
         arguments["input_partition_rows"] = str(input_partition_rows)
-<<<<<<< HEAD
-        arguments["output_partition_size"] = str(output_partition_size)
         arguments["index_column"] = str(self.index_column)
-=======
->>>>>>> 06519b85
 
         return arguments
 
@@ -131,11 +114,7 @@
         *,
         arguments: t.Optional[t.Dict[str, t.Any]] = None,
         input_partition_rows: t.Optional[t.Union[int, str]] = None,
-<<<<<<< HEAD
-        output_partition_size: t.Optional[str] = None,
         index_column: t.Optional[str] = None,
-=======
->>>>>>> 06519b85
         number_of_gpus: t.Optional[int] = None,
         node_pool_label: t.Optional[str] = None,
         node_pool_name: t.Optional[str] = None,
@@ -147,14 +126,9 @@
             arguments: A dictionary containing the argument name and value for the operation.
             input_partition_rows: The number of rows to load per partition. Set to override the
             automatic partitioning
-<<<<<<< HEAD
-            output_partition_size: the size of the output written dataset. Defaults to 250MB,
-            set to "disable" to disable automatic repartitioning of the output.
             index_column: Disable automating indexing if applicable. Automatic
              indexing is enabled in the DaskLoadComponent by default and sets a monotonically
              increasing index that starts from 1
-=======
->>>>>>> 06519b85
             number_of_gpus: The number of gpus to assign to the operation
             node_pool_label: The label of the node pool to which the operation will be assigned.
             node_pool_name: The name of the node pool to which the operation will be assigned.
@@ -169,11 +143,7 @@
             components_dir,
             arguments=arguments,
             input_partition_rows=input_partition_rows,
-<<<<<<< HEAD
-            output_partition_size=output_partition_size,
             index_column=index_column,
-=======
->>>>>>> 06519b85
             number_of_gpus=number_of_gpus,
             node_pool_label=node_pool_label,
             node_pool_name=node_pool_name,
