"""This module defines classes to represent a Fondant Pipeline."""
import datetime
import hashlib
import json
import logging
import re
import typing as t
from collections import OrderedDict
from pathlib import Path

try:
    from importlib.resources import files  # type: ignore
except ImportError:
    from importlib_resources import files  # type: ignore

from fondant.component_spec import ComponentSpec
from fondant.exceptions import InvalidPipelineDefinition
from fondant.manifest import Manifest

logger = logging.getLogger(__name__)

valid_accelerator_types = [
    "GPU",
    "TPU",
]

# Taken from https://github.com/googleapis/python-aiplatform/blob/main/google/cloud/aiplatform_v1/types
# /accelerator_type.py
valid_vertex_accelerator_types = [
    "ACCELERATOR_TYPE_UNSPECIFIED",
    "NVIDIA_TESLA_K80",
    "NVIDIA_TESLA_P100",
    "NVIDIA_TESLA_V100",
    "NVIDIA_TESLA_P4",
    "NVIDIA_TESLA_T4",
    "NVIDIA_TESLA_A100",
    "NVIDIA_A100_80GB",
    "NVIDIA_L4",
    "TPU_V2",
    "TPU_V3",
    "TPU_V4_POD",
]


class ComponentOp:
    """
    Class representing an operation for a Fondant Component in a Fondant Pipeline. An operation
    is a representation of a function that will be executed as part of a pipeline.

    Arguments:
        component_dir: The path to the component directory.
        arguments: A dictionary containing the argument name and value for the operation.
        input_partition_rows: The number of rows to load per partition. Set to override the
        automatic partitioning
        number_of_accelerators: The number of accelerators to assign to the operation (GPU, TPU)
        accelerator_name: The name of the accelerator to assign. If you're using a cluster setup
          on GKE, select "GPU" for GPU or "TPU" for TPU. Make sure
          that you select a nodepool with the available hardware. If you're running the
          pipeline on Vertex, then select one of the machines specified in the list of
          accelerators here https://cloud.google.com/vertex-ai/docs/reference/rest/v1/MachineSpec.
        node_pool_label: The label of the node pool to which the operation will be assigned.
        node_pool_name: The name of the node pool to which the operation will be assigned.
        cache: Set to False to disable caching, True by default.
        memory_request: the memory requested by the component. The value  can be a number or a
          number followed by one of “E”, “P”, “T”, “G”, “M”, “K”.
        memory_limit: the maximum memory that can be used by the component. The value  can be a
         number or a number followed by one of “E”, “P”, “T”, “G”, “M”, “K”.
        preemptible: False by default. Set to True to use a preemptible VM.
         Requires the setup and assignment of a preemptible node pool. Note that preemptibles only
         work when KFP is setup on GCP. More info here:
         https://v1-6-branch.kubeflow.org/docs/distributions/gke/pipelines/preemptible/
        cluster_type: The type of cluster to use for distributed execution (default is "local").
        client_kwargs: Keyword arguments used to initialise the dask client.

    Note:
        - A Fondant Component operation is created by defining a Fondant Component and its input
          arguments.
        - The `accelerator_name`, `node_pool_label`, `node_pool_name`
         attributes are optional and can be used to specify additional
          configurations for the operation. More information on the optional attributes that can
          be assigned to kfp components here:
          https://kubeflow-pipelines.readthedocs.io/en/1.8.13/source/kfp.dsl.html
    """

    COMPONENT_SPEC_NAME = "fondant_component.yaml"

    def __init__(
        self,
        component_dir: t.Union[str, Path],
        *,
        arguments: t.Optional[t.Dict[str, t.Any]] = None,
        input_partition_rows: t.Optional[t.Union[str, int]] = None,
        number_of_accelerators: t.Optional[int] = None,
        accelerator_name: t.Optional[str] = None,
        node_pool_label: t.Optional[str] = None,
        node_pool_name: t.Optional[str] = None,
        cache: t.Optional[bool] = True,
        preemptible: t.Optional[bool] = False,
        cluster_type: t.Optional[str] = "default",
        client_kwargs: t.Optional[dict] = None,
        memory_request: t.Optional[t.Union[str, int]] = None,
        memory_limit: t.Optional[t.Union[str, int]] = None,
    ) -> None:
        self.component_dir = Path(component_dir)
        self.input_partition_rows = input_partition_rows
        self.component_spec = ComponentSpec.from_file(
            self.component_dir / self.COMPONENT_SPEC_NAME,
        )
        self.name = self.component_spec.name.replace(" ", "_").lower()
        self.cache = self._configure_caching_from_image_tag(cache)
        self.cluster_type = cluster_type
        self.client_kwargs = client_kwargs

        self.arguments = arguments or {}
        self._add_component_argument("input_partition_rows", input_partition_rows)
        self._add_component_argument("cache", self.cache)
        self._add_component_argument("cluster_type", cluster_type)
        self._add_component_argument("client_kwargs", client_kwargs)

        self.arguments.setdefault("component_spec", self.component_spec.specification)
<<<<<<< HEAD
=======

        self.number_of_gpus = number_of_gpus
        self.memory_request = memory_request
        self.memory_limit = memory_limit
>>>>>>> 832cd11c
        self.node_pool_label, self.node_pool_name = self._validate_node_pool_spec(
            node_pool_label,
            node_pool_name,
        )
        self.preemptible = preemptible

        (
            self.number_of_accelerators,
            self.accelerator_name,
        ) = self._validate_accelerator_spec(
            number_of_accelerators,
            accelerator_name,
        )

    def _configure_caching_from_image_tag(
        self,
        cache: t.Optional[bool],
    ) -> t.Optional[bool]:
        """
        Adjusts the caching setting based on the image tag of the component.

        If the `cache` parameter is set to `True`, this function checks the image tag of
        the component and disables caching (`cache` set to `False`) if the image tag is "latest".
        This is because using "latest" image tags can lead to unpredictable behavior due to
         image updates.

        Args:
            cache: The current caching setting. Set to `True` to enable caching, `False` to disable.

        Returns:
            The adjusted caching setting based on the image tag.

        """
        if cache is True:
            image_tag = self.component_spec.image.rsplit(":")[-1]

            if image_tag == "latest":
                logger.warning(
                    f"Component `{self.name}` has an image tag set to latest. "
                    f"Caching for the component will be disabled to prevent"
                    f" unpredictable behavior due to images updates",
                )
                return False

        return cache

    def _add_component_argument(
        self,
        argument_name: str,
        argument_value: t.Any,
        validator: t.Optional[t.Callable] = None,
    ):
        """Register component argument to arguments dict as well as component attributes."""
        if hasattr(self, "arguments") is False:
            self.arguments = {}

        if argument_value is not None and (not validator or validator(argument_value)):
            self.argument_name = argument_value
            self.arguments[argument_name] = argument_value

    @staticmethod
    def _validate_node_pool_spec(
        node_pool_label,
        node_pool_name,
    ) -> t.Tuple[t.Optional[str], t.Optional[str]]:
        """Validate node pool specification."""
        if bool(node_pool_label) != bool(node_pool_name):
            msg = "Both node_pool_label and node_pool_name must be specified or both must be None."
            raise InvalidPipelineDefinition(
                msg,
            )
        return node_pool_label, node_pool_name

    def _validate_accelerator_spec(
        self,
        number_of_accelerators,
        accelerator_name,
    ) -> t.Tuple[t.Optional[int], t.Optional[str]]:
        """Validate accelerator specification."""
        if bool(number_of_accelerators) != bool(accelerator_name):
            msg = (
                "Both number of accelerators and accelerator name must be specified or both must"
                " be None."
            )
            raise InvalidPipelineDefinition(
                msg,
            )

        return number_of_accelerators, accelerator_name

    @property
    def dockerfile_path(self) -> t.Optional[Path]:
        path = self.component_dir / "Dockerfile"
        return path if path.exists() else None

    @classmethod
    def from_registry(
        cls,
        name: str,
        *,
        arguments: t.Optional[t.Dict[str, t.Any]] = None,
        input_partition_rows: t.Optional[t.Union[int, str]] = None,
        number_of_accelerators: t.Optional[int] = None,
        accelerator_name: t.Optional[str] = None,
        node_pool_label: t.Optional[str] = None,
        node_pool_name: t.Optional[str] = None,
        cache: t.Optional[bool] = True,
        preemptible: t.Optional[bool] = False,
        cluster_type: t.Optional[str] = "default",
        client_kwargs: t.Optional[dict] = None,
        memory_request: t.Optional[t.Union[str, int]] = None,
        memory_limit: t.Optional[t.Union[str, int]] = None,
    ) -> "ComponentOp":
        """Load a reusable component by its name.

        Args:
            name: Name of the component to load
            arguments: A dictionary containing the argument name and value for the operation.
            input_partition_rows: The number of rows to load per partition. Set to override the
            automatic partitioning
            number_of_accelerators: The number of accelerators to assign to the operation (GPU, TPU)
            accelerator_name: The name of the accelerator to assign. If you're using a cluster setup
              on GKE, select "GPU" for GPU or "TPU" for TPU. Make
              sure that you select a nodepool with the available hardware. If you're running the
              pipeline on Vertex, then select one of the machines specified in the list of
              accelerators here https://cloud.google.com/vertex-ai/docs/reference/rest/v1/MachineSpec.
            node_pool_label: The label of the node pool to which the operation will be assigned.
            node_pool_name: The name of the node pool to which the operation will be assigned.
            cache: Set to False to disable caching, True by default.
            preemptible: False by default. Set to True to use a preemptible VM.
             Requires the setup and assignment of a preemptible node pool. Note that preemptibles
             only work when KFP is setup on GCP. More info here:
             https://v1-6-branch.kubeflow.org/docs/distributions/gke/pipelines/preemptible/
            memory_request: the memory requested by the component. The value  can be a number or a
             number followed by one of “E”, “P”, “T”, “G”, “M”, “K”.
            memory_limit: the maximum memory that can be used by the component. The value  can be a
            number or a number followed by one of “E”, “P”, “T”, “G”, “M”, “K”.
            cluster_type: The type of cluster to use for distributed execution (default is "local").
            client_kwargs: Keyword arguments used to initialise the dask client.
        """
        components_dir: Path = t.cast(Path, files("fondant") / f"components/{name}")

        if not (components_dir.exists() and components_dir.is_dir()):
            msg = f"No reusable component with name {name} found."
            raise ValueError(msg)

        return ComponentOp(
            components_dir,
            arguments=arguments,
            input_partition_rows=input_partition_rows,
            number_of_accelerators=number_of_accelerators,
            accelerator_name=accelerator_name,
            node_pool_label=node_pool_label,
            node_pool_name=node_pool_name,
            cache=cache,
            preemptible=preemptible,
            cluster_type=cluster_type,
            client_kwargs=client_kwargs,
            memory_request=memory_request,
            memory_limit=memory_limit,
        )

    def get_component_cache_key(
        self,
        previous_component_cache: t.Optional[str] = None,
    ) -> str:
        """Calculate a cache key representing the unique identity of this ComponentOp.

        The cache key is computed based on the component specification, image hash, arguments, and
        other attributes of the ComponentOp. It is used to uniquely identify a specific instance
        of the ComponentOp and is used for caching.

        Returns:
            A cache key representing the unique identity of this ComponentOp.
        """

        def get_nested_dict_hash(input_dict):
            """Calculate the hash of a nested dictionary.

            Args:
                input_dict: The nested dictionary to calculate the hash for.

            Returns:
                The hash value (MD5 digest) of the nested dictionary.
            """
            sorted_json_string = json.dumps(input_dict, sort_keys=True)
            hash_object = hashlib.md5(sorted_json_string.encode())  # nosec
            return hash_object.hexdigest()

        component_spec_dict = self.component_spec.specification
        arguments = (
            get_nested_dict_hash(self.arguments) if self.arguments is not None else None
        )

        component_op_uid_dict = {
            "component_spec_hash": get_nested_dict_hash(component_spec_dict),
            "arguments": arguments,
            "input_partition_rows": self.input_partition_rows,
            "number_of_accelerators": self.number_of_accelerators,
            "accelerator_name": self.accelerator_name,
            "node_pool_name": self.node_pool_name,
        }

        if previous_component_cache is not None:
            component_op_uid_dict["previous_component_cache"] = previous_component_cache

        return get_nested_dict_hash(component_op_uid_dict)


class Pipeline:
    """Class representing a Fondant Pipeline."""

    def __init__(
        self,
        base_path: str,
        pipeline_name: str,
        pipeline_description: t.Optional[str] = None,
    ):
        """
        Args:
            base_path: The base path for the pipeline where the artifacts are stored.
            pipeline_name: The name of the pipeline.
            pipeline_description: Optional description of the pipeline.
        """
        self.base_path = base_path
        self.name = self._validate_pipeline_name(pipeline_name)
        self.description = pipeline_description
        self.package_path = f"{pipeline_name}.tgz"
        self._graph: t.OrderedDict[str, t.Any] = OrderedDict()
        self.task_without_dependencies_added = False

    def add_op(
        self,
        task: ComponentOp,
        dependencies: t.Optional[t.Union[ComponentOp, t.List[ComponentOp]]] = None,
    ):
        """
        Add a task to the pipeline with an optional dependency.

        Args:
            task: The task to add to the pipeline.
            dependencies: Optional task dependencies that needs to be completed before the task
             can run.
        """
        if dependencies is None:
            if self.task_without_dependencies_added:
                msg = "At most one task can be defined without dependencies."
                raise InvalidPipelineDefinition(
                    msg,
                )
            dependencies = []
            self.task_without_dependencies_added = True
        elif not isinstance(dependencies, list):
            dependencies = [dependencies]

        if len(dependencies) > 1:
            msg = (
                f"Multiple component dependencies provided for component "
                f"`{task.component_spec.name}`. The current version of Fondant can only handle "
                f"components with a single dependency. Please note that the behavior of the "
                f"pipeline may be unpredictable or incorrect."
            )
            raise InvalidPipelineDefinition(
                msg,
            )

        dependencies_names = [dependency.name for dependency in dependencies]

        self._graph[task.name] = {
            "fondant_component_op": task,
            "dependencies": dependencies_names,
        }

    def sort_graph(self):
        """Sort the graph topologically based on task dependencies."""
        logger.info("Sorting pipeline component graph topologically.")
        sorted_graph = []
        visited = set()

        def depth_first_traversal(node: str):
            """
            Perform a depth-first traversal of the graph and its dependencies.

            Args:
                node: The name of the starting node for traversal.
            """
            if node not in visited:
                visited.add(node)
                for dependency in self._graph[node]["dependencies"]:
                    depth_first_traversal(dependency)
                sorted_graph.append(node)

        for graph_node in self._graph:
            depth_first_traversal(graph_node)

        self._graph = OrderedDict((node, self._graph[node]) for node in sorted_graph)

    @staticmethod
    def _validate_pipeline_name(pipeline_name: str) -> str:
        pattern = r"^[a-z0-9][a-z0-9_-]*$"
        if not re.match(pattern, pipeline_name):
            msg = f"The pipeline name violates the pattern {pattern}"
            raise InvalidPipelineDefinition(msg)
        return pipeline_name

    def get_run_id(self) -> str:
        """Get a unique run ID for the pipeline."""
        timestamp = datetime.datetime.now().strftime("%Y%m%d%H%M%S")
        return f"{self.name}-{timestamp}"

    def validate(self, run_id: str):
        """Sort and run validation on the pipeline definition.

        Args:
            run_id: run identifier

        """
        self.sort_graph()
        self._validate_pipeline_definition(run_id)

    def _validate_pipeline_definition(self, run_id: str):
        """
        Validates the pipeline definition by ensuring that the consumed and produced subsets and
        their associated fields match and are invoked in the correct order.

        Raises:
            InvalidPipelineDefinition: If a component is trying to invoke a subset that is not
             defined or created in previous components, or if an invoked subset's schema does not
              match the previously created subset definition.
            base_path: the base path where to store the pipelines artifacts
            run_id: the run id of the component
        """
        if len(self._graph.keys()) == 0:
            logger.info("No components defined in the pipeline. Nothing to validate.")
            return

        # TODO: change later if we decide to run 2 fondant pipelines after each other
        load_component = True
        load_component_name = list(self._graph.keys())[0]

        # Create initial manifest
        manifest = Manifest.create(
            pipeline_name=self.name,
            base_path=self.base_path,
            run_id=run_id,
            component_id=load_component_name,
            cache_key="42",
        )
        for operation_specs in self._graph.values():
            fondant_component_op = operation_specs["fondant_component_op"]
            component_spec = fondant_component_op.component_spec

            if not load_component:
                # Check subset exists
                for (
                    component_subset_name,
                    component_subset,
                ) in component_spec.consumes.items():
                    if component_subset_name not in manifest.subsets:
                        msg = (
                            f"Component '{component_spec.name}' is trying to invoke the subset "
                            f"'{component_subset_name}', which has not been defined or created "
                            f"in the previous components."
                        )
                        raise InvalidPipelineDefinition(
                            msg,
                        )

                    # Get the corresponding manifest fields
                    manifest_fields = manifest.subsets[component_subset_name].fields

                    # Check fields
                    for field_name, subset_field in component_subset.fields.items():
                        # Check if invoked field exists
                        if field_name not in manifest_fields:
                            msg = (
                                f"The invoked subset '{component_subset_name}' of the "
                                f"'{component_spec.name}' component does not match the "
                                f"previously created subset definition.\n The component is "
                                f"trying to invoke the field '{field_name}' which has not been "
                                f"previously defined. Current available fields are "
                                f"{manifest_fields}\n"
                            )
                            raise InvalidPipelineDefinition(
                                msg,
                            )
                        # Check if the invoked field schema matches the current schema
                        if subset_field != manifest_fields[field_name]:
                            msg = (
                                f"The invoked subset '{component_subset_name}' of the "
                                f"'{component_spec.name}' component does not match  the "
                                f"previously created subset definition.\n The '{field_name}' "
                                f"field is currently defined with the following schema:\n"
                                f"{manifest_fields[field_name]}\nThe current component to "
                                f"trying to invoke it with this schema:\n{subset_field}"
                            )
                            raise InvalidPipelineDefinition(
                                msg,
                            )
            manifest = manifest.evolve(component_spec, run_id=run_id)
            load_component = False

        logger.info("All pipeline component specifications match.")

    def __repr__(self) -> str:
        """Return a string representation of the FondantPipeline object."""
        return f"{self.__class__.__name__}({self._graph!r}"<|MERGE_RESOLUTION|>--- conflicted
+++ resolved
@@ -118,13 +118,9 @@
         self._add_component_argument("client_kwargs", client_kwargs)
 
         self.arguments.setdefault("component_spec", self.component_spec.specification)
-<<<<<<< HEAD
-=======
-
-        self.number_of_gpus = number_of_gpus
+
         self.memory_request = memory_request
         self.memory_limit = memory_limit
->>>>>>> 832cd11c
         self.node_pool_label, self.node_pool_name = self._validate_node_pool_spec(
             node_pool_label,
             node_pool_name,
