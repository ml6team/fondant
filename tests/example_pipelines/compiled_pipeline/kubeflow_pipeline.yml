apiVersion: argoproj.io/v1alpha1
kind: Workflow
metadata:
  annotations:
    pipelines.kubeflow.org/kfp_sdk_version: 1.8.22
    pipelines.kubeflow.org/pipeline_compilation_time: '2023-01-01T00:00:00'
    pipelines.kubeflow.org/pipeline_spec: '{"description": "description of the test
      pipeline", "name": "test_pipeline"}'
  generateName: test-pipeline-
  labels:
    pipelines.kubeflow.org/kfp_sdk_version: 1.8.22
spec:
  arguments:
    parameters: []
  entrypoint: test-pipeline
  serviceAccountName: pipeline-runner
  templates:
  - container:
      args: []
      command:
      - fondant
      - execute
      - main
      - --input_manifest_path
      - /tmp/inputs/input_manifest_path/data
      - --metadata
      - '{"base_path": "/foo/bar", "pipeline_name": "test_pipeline", "run_id": "test_pipeline-20230101000000",
        "component_id": "first_component", "cache_key": "b72c8e370be017d5a679a60d3984ab9d"}'
      - --component_spec
      - '{"args": {"storage_args": {"description": "Storage arguments", "type": "str"}},
        "description": "This is an example component", "image": "example_component:latest",
        "name": "First component", "produces": {"captions": {"fields": {"data": {"type":
        "string"}}}, "images": {"fields": {"data": {"type": "binary"}}}}}'
      - --input_partition_rows
      - None
      - --column_mapping
      - None
      - --cache
      - 'False'
      - --storage_args
      - a dummy string arg
      - --output_manifest_path
      - /tmp/outputs/output_manifest_path/data
      - --cluster_type
      - default
      - --client_kwargs
      - '{}'
      image: example_component:latest
      imagePullPolicy: Always
      resources:
        limits:
          nvidia.com/gpu: 1
    inputs:
      artifacts:
      - name: input_manifest_path
        path: /tmp/inputs/input_manifest_path/data
        raw:
          data: ''
    metadata:
      annotations:
<<<<<<< HEAD
        pipelines.kubeflow.org/arguments.parameters: '{"cache": "True", "client_kwargs":
          "{}", "cluster_type": "default", "column_mapping": "None", "component_spec":
          "{\"args\": {\"storage_args\": {\"description\": \"Storage arguments\",
          \"type\": \"str\"}}, \"description\": \"This is an example component\",
          \"image\": \"example_component:latest\", \"name\": \"First component\",
          \"produces\": {\"captions\": {\"fields\": {\"data\": {\"type\": \"string\"}}},
          \"images\": {\"fields\": {\"data\": {\"type\": \"binary\"}}}}}", "input_partition_rows":
          "None", "metadata": "{\"base_path\": \"/foo/bar\", \"pipeline_name\": \"test_pipeline\",
          \"run_id\": \"test_pipeline-20230101000000\", \"component_id\": \"first_component\",
          \"cache_key\": \"1ba5e93659a51abe43ddd64b31bc1c59\"}", "storage_args": "a
=======
        pipelines.kubeflow.org/arguments.parameters: '{"cache": "False", "client_kwargs":
          "{}", "cluster_type": "default", "component_spec": "{\"args\": {\"storage_args\":
          {\"description\": \"Storage arguments\", \"type\": \"str\"}}, \"description\":
          \"This is an example component\", \"image\": \"example_component:latest\",
          \"name\": \"First component\", \"produces\": {\"captions\": {\"fields\":
          {\"data\": {\"type\": \"string\"}}}, \"images\": {\"fields\": {\"data\":
          {\"type\": \"binary\"}}}}}", "input_partition_rows": "None", "metadata":
          "{\"base_path\": \"/foo/bar\", \"pipeline_name\": \"test_pipeline\", \"run_id\":
          \"test_pipeline-20230101000000\", \"component_id\": \"first_component\",
          \"cache_key\": \"b72c8e370be017d5a679a60d3984ab9d\"}", "storage_args": "a
>>>>>>> 47dcda82
          dummy string arg"}'
        pipelines.kubeflow.org/component_ref: '{"digest": "e3d21e0a996f5353472773c6ba51d1601724bd104fa9a3f56c2dbd3a7ce85cc7"}'
        pipelines.kubeflow.org/component_spec: '{"description": "This is an example
          component", "implementation": {"container": {"command": ["fondant", "execute",
          "main", "--input_manifest_path", {"inputPath": "input_manifest_path"}, "--metadata",
          {"inputValue": "metadata"}, "--component_spec", {"inputValue": "component_spec"},
          "--input_partition_rows", {"inputValue": "input_partition_rows"}, "--column_mapping",
          {"inputValue": "column_mapping"}, "--cache", {"inputValue": "cache"}, "--storage_args",
          {"inputValue": "storage_args"}, "--output_manifest_path", {"outputPath":
          "output_manifest_path"}, "--cluster_type", {"inputValue": "cluster_type"},
          "--client_kwargs", {"inputValue": "client_kwargs"}], "image": "example_component:latest"}},
          "inputs": [{"description": "Path to the input manifest", "name": "input_manifest_path",
          "type": "String"}, {"description": "Metadata arguments containing the run
          id and base path", "name": "metadata", "type": "String"}, {"default": "None",
          "description": "The component specification as a dictionary", "name": "component_spec",
          "type": "JsonObject"}, {"default": "None", "description": "The number of
          rows to load per partition. Set to override the automatic partitioning",
          "name": "input_partition_rows", "type": "String"}, {"default": "None", "description":
          "A dictionary that maps the column names of the consumed dataset to other
          column names that match a given component specification", "name": "column_mapping",
          "type": "JsonObject"}, {"default": "True", "description": "Set to False
          to disable caching, True by default.", "name": "cache", "type": "Boolean"},
          {"default": "default", "description": "The type of cluster to use for distributed
          execution", "name": "cluster_type", "type": "String"}, {"default": "{}",
          "description": "Keyword arguments used to initialise the dask client", "name":
          "client_kwargs", "type": "JsonObject"}, {"description": "Storage arguments",
          "name": "storage_args", "type": "String"}], "name": "First component", "outputs":
          [{"description": "Path to the output manifest", "name": "output_manifest_path",
          "type": "String"}]}'
      labels:
        pipelines.kubeflow.org/enable_caching: 'true'
        pipelines.kubeflow.org/kfp_sdk_version: 1.8.22
        pipelines.kubeflow.org/pipeline-sdk-type: kfp
    name: first-component
    nodeSelector:
      a_node_pool_label: a_node_pool
    outputs:
      artifacts:
      - name: first-component-output_manifest_path
        path: /tmp/outputs/output_manifest_path/data
  - dag:
      tasks:
      - name: first-component
        template: first-component
    name: test-pipeline<|MERGE_RESOLUTION|>--- conflicted
+++ resolved
@@ -58,8 +58,7 @@
           data: ''
     metadata:
       annotations:
-<<<<<<< HEAD
-        pipelines.kubeflow.org/arguments.parameters: '{"cache": "True", "client_kwargs":
+        pipelines.kubeflow.org/arguments.parameters: '{"cache": "False", "client_kwargs":
           "{}", "cluster_type": "default", "column_mapping": "None", "component_spec":
           "{\"args\": {\"storage_args\": {\"description\": \"Storage arguments\",
           \"type\": \"str\"}}, \"description\": \"This is an example component\",
@@ -68,19 +67,7 @@
           \"images\": {\"fields\": {\"data\": {\"type\": \"binary\"}}}}}", "input_partition_rows":
           "None", "metadata": "{\"base_path\": \"/foo/bar\", \"pipeline_name\": \"test_pipeline\",
           \"run_id\": \"test_pipeline-20230101000000\", \"component_id\": \"first_component\",
-          \"cache_key\": \"1ba5e93659a51abe43ddd64b31bc1c59\"}", "storage_args": "a
-=======
-        pipelines.kubeflow.org/arguments.parameters: '{"cache": "False", "client_kwargs":
-          "{}", "cluster_type": "default", "component_spec": "{\"args\": {\"storage_args\":
-          {\"description\": \"Storage arguments\", \"type\": \"str\"}}, \"description\":
-          \"This is an example component\", \"image\": \"example_component:latest\",
-          \"name\": \"First component\", \"produces\": {\"captions\": {\"fields\":
-          {\"data\": {\"type\": \"string\"}}}, \"images\": {\"fields\": {\"data\":
-          {\"type\": \"binary\"}}}}}", "input_partition_rows": "None", "metadata":
-          "{\"base_path\": \"/foo/bar\", \"pipeline_name\": \"test_pipeline\", \"run_id\":
-          \"test_pipeline-20230101000000\", \"component_id\": \"first_component\",
           \"cache_key\": \"b72c8e370be017d5a679a60d3984ab9d\"}", "storage_args": "a
->>>>>>> 47dcda82
           dummy string arg"}'
         pipelines.kubeflow.org/component_ref: '{"digest": "e3d21e0a996f5353472773c6ba51d1601724bd104fa9a3f56c2dbd3a7ce85cc7"}'
         pipelines.kubeflow.org/component_spec: '{"description": "This is an example
