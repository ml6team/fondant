apiVersion: argoproj.io/v1alpha1
kind: Workflow
metadata:
  annotations:
    pipelines.kubeflow.org/kfp_sdk_version: 1.8.22
    pipelines.kubeflow.org/pipeline_compilation_time: '2023-01-01T00:00:00'
    pipelines.kubeflow.org/pipeline_spec: '{"name": "Kfp pipeline"}'
  generateName: kfp-pipeline-
  labels:
    pipelines.kubeflow.org/kfp_sdk_version: 1.8.22
spec:
  arguments:
    parameters: []
  entrypoint: kfp-pipeline
  serviceAccountName: pipeline-runner
  templates:
  - container:
      args: []
      command:
      - python3
      - main.py
      - --input_manifest_path
      - /tmp/inputs/input_manifest_path/data
      - --metadata
      - '{"base_path": "/foo/bar", "run_id": "{{workflow.name}}"}'
      - --component_spec
      - '{"args": {"storage_args": {"description": "Storage arguments", "type": "str"}},
        "description": "This is an example component", "image": "example_component:latest",
        "name": "First component", "produces": {"captions": {"fields": {"data": {"type":
        "string"}}}, "images": {"fields": {"data": {"type": "binary"}}}}}'
      - --input_partition_rows
      - None
      - --storage_args
      - a dummy string arg
      - --output_manifest_path
      - /tmp/outputs/output_manifest_path/data
      image: example_component:latest
      resources:
<<<<<<< HEAD
        limits: {nvidia.com/gpu: 1}
=======
        limits:
          nvidia.com/gpu: 1
        requests:
          ephemeral-storage: 1Gi
      volumeMounts:
      - mountPath: /mnt
        name: mypvc
>>>>>>> 55eb33ef
    inputs:
      artifacts:
      - name: input_manifest_path
        path: /tmp/inputs/input_manifest_path/data
        raw:
          data: ''
    metadata:
      annotations:
        pipelines.kubeflow.org/arguments.parameters: '{"component_spec": "{\"args\":
          {\"storage_args\": {\"description\": \"Storage arguments\", \"type\": \"str\"}},
          \"description\": \"This is an example component\", \"image\": \"example_component:latest\",
          \"name\": \"First component\", \"produces\": {\"captions\": {\"fields\":
          {\"data\": {\"type\": \"string\"}}}, \"images\": {\"fields\": {\"data\":
          {\"type\": \"binary\"}}}}}", "input_partition_rows": "None", "metadata":
          "{\"base_path\": \"/foo/bar\", \"run_id\": \"{{workflow.name}}\"}", "storage_args":
          "a dummy string arg"}'
        pipelines.kubeflow.org/component_ref: '{"digest": "2a304ce49a15404ba50dfd8b56ec43fa8ac8c29f80579d1c8fb974d3f1a5c87f"}'
        pipelines.kubeflow.org/component_spec: '{"description": "This is an example
          component", "implementation": {"container": {"command": ["python3", "main.py",
          "--input_manifest_path", {"inputPath": "input_manifest_path"}, "--metadata",
          {"inputValue": "metadata"}, "--component_spec", {"inputValue": "component_spec"},
          "--input_partition_rows", {"inputValue": "input_partition_rows"}, "--storage_args",
          {"inputValue": "storage_args"}, "--output_manifest_path", {"outputPath":
          "output_manifest_path"}], "image": "example_component:latest"}}, "inputs":
          [{"description": "Path to the input manifest", "name": "input_manifest_path",
          "type": "String"}, {"description": "Metadata arguments containing the run
          id and base path", "name": "metadata", "type": "String"}, {"default": "None",
          "description": "The component specification as a dictionary", "name": "component_spec",
          "type": "JsonObject"}, {"default": "None", "description": "The number of
          rows to load per partition. Set to override the automatic partitioning",
<<<<<<< HEAD
          "name": "input_partition_rows", "type": "String"}, {"default": "None", "description":
          "The size of the output partition size, defaults to 250MB. Set to `disable`
          to disable the automatic partitioning", "name": "output_partition_size",
          "type": "String"}, {"description": "Storage arguments", "name": "storage_args",
          "type": "String"}], "name": "First component", "outputs": [{"description":
          "Path to the output manifest", "name": "output_manifest_path", "type": "String"}]}',
        pipelines.kubeflow.org/component_ref: '{"digest": "561ddfe38aa8378f4ea92b26ef6bdeb53b1e9b2fc3c0908800738c304fdca30a"}',
        pipelines.kubeflow.org/arguments.parameters: '{"component_spec": "{\"args\":
          {\"storage_args\": {\"description\": \"Storage arguments\", \"type\": \"str\"}},
          \"description\": \"This is an example component\", \"image\": \"example_component:latest\",
          \"name\": \"First component\", \"produces\": {\"captions\": {\"fields\":
          {\"data\": {\"type\": \"string\"}}}, \"images\": {\"fields\": {\"data\":
          {\"type\": \"binary\"}}}}}", "input_partition_rows": "None", "metadata":
          "{\"base_path\": \"/foo/bar\", \"run_id\": \"{{workflow.name}}\"}", "output_partition_size":
          "None", "storage_args": "a dummy string arg"}'}
  - name: kfp-pipeline
    dag:
=======
          "name": "input_partition_rows", "type": "String"}, {"description": "Storage
          arguments", "name": "storage_args", "type": "String"}], "name": "First component",
          "outputs": [{"description": "Path to the output manifest", "name": "output_manifest_path",
          "type": "String"}]}'
      labels:
        pipelines.kubeflow.org/enable_caching: 'true'
        pipelines.kubeflow.org/kfp_sdk_version: 1.8.22
        pipelines.kubeflow.org/pipeline-sdk-type: kfp
    name: first-component
    nodeSelector:
      node_pool: a_node_pool
    outputs:
      artifacts:
      - name: first-component-output_manifest_path
        path: /tmp/outputs/output_manifest_path/data
    volumes:
    - emptyDir: {}
      name: mypvc
  - dag:
>>>>>>> 55eb33ef
      tasks:
      - name: first-component
        template: first-component
    name: kfp-pipeline<|MERGE_RESOLUTION|>--- conflicted
+++ resolved
@@ -36,17 +36,8 @@
       - /tmp/outputs/output_manifest_path/data
       image: example_component:latest
       resources:
-<<<<<<< HEAD
-        limits: {nvidia.com/gpu: 1}
-=======
         limits:
           nvidia.com/gpu: 1
-        requests:
-          ephemeral-storage: 1Gi
-      volumeMounts:
-      - mountPath: /mnt
-        name: mypvc
->>>>>>> 55eb33ef
     inputs:
       artifacts:
       - name: input_manifest_path
@@ -77,25 +68,6 @@
           "description": "The component specification as a dictionary", "name": "component_spec",
           "type": "JsonObject"}, {"default": "None", "description": "The number of
           rows to load per partition. Set to override the automatic partitioning",
-<<<<<<< HEAD
-          "name": "input_partition_rows", "type": "String"}, {"default": "None", "description":
-          "The size of the output partition size, defaults to 250MB. Set to `disable`
-          to disable the automatic partitioning", "name": "output_partition_size",
-          "type": "String"}, {"description": "Storage arguments", "name": "storage_args",
-          "type": "String"}], "name": "First component", "outputs": [{"description":
-          "Path to the output manifest", "name": "output_manifest_path", "type": "String"}]}',
-        pipelines.kubeflow.org/component_ref: '{"digest": "561ddfe38aa8378f4ea92b26ef6bdeb53b1e9b2fc3c0908800738c304fdca30a"}',
-        pipelines.kubeflow.org/arguments.parameters: '{"component_spec": "{\"args\":
-          {\"storage_args\": {\"description\": \"Storage arguments\", \"type\": \"str\"}},
-          \"description\": \"This is an example component\", \"image\": \"example_component:latest\",
-          \"name\": \"First component\", \"produces\": {\"captions\": {\"fields\":
-          {\"data\": {\"type\": \"string\"}}}, \"images\": {\"fields\": {\"data\":
-          {\"type\": \"binary\"}}}}}", "input_partition_rows": "None", "metadata":
-          "{\"base_path\": \"/foo/bar\", \"run_id\": \"{{workflow.name}}\"}", "output_partition_size":
-          "None", "storage_args": "a dummy string arg"}'}
-  - name: kfp-pipeline
-    dag:
-=======
           "name": "input_partition_rows", "type": "String"}, {"description": "Storage
           arguments", "name": "storage_args", "type": "String"}], "name": "First component",
           "outputs": [{"description": "Path to the output manifest", "name": "output_manifest_path",
@@ -111,11 +83,7 @@
       artifacts:
       - name: first-component-output_manifest_path
         path: /tmp/outputs/output_manifest_path/data
-    volumes:
-    - emptyDir: {}
-      name: mypvc
   - dag:
->>>>>>> 55eb33ef
       tasks:
       - name: first-component
         template: first-component
