--- conflicted
+++ resolved
@@ -1,7 +1,3 @@
-# PIPELINE DEFINITION
-# Name: testpipeline
-# Description: description of the test pipeline
----
 components:
   comp-first-component:
     executorLabel: exec-first-component
@@ -98,26 +94,6 @@
     exec-first-component:
       container:
         args:
-<<<<<<< HEAD
-          - "--input_manifest_path"
-          - "{{$.inputs.parameters['input_manifest_path']}}"
-          - "--component_spec"
-          - "{{$.inputs.parameters['component_spec']}}"
-          - "--input_partition_rows"
-          - "{{$.inputs.parameters['input_partition_rows']}}"
-          - "--cache"
-          - "{{$.inputs.parameters['cache']}}"
-          - "--cluster_type"
-          - "{{$.inputs.parameters['cluster_type']}}"
-          - "--client_kwargs"
-          - "{{$.inputs.parameters['client_kwargs']}}"
-          - "--metadata"
-          - "{{$.inputs.parameters['metadata']}}"
-          - "--output_manifest_path"
-          - "{{$.inputs.parameters['output_manifest_path']}}"
-          - "--storage_args"
-          - "{{$.inputs.parameters['storage_args']}}"
-=======
         - --storage_args
         - '{{$.inputs.parameters[''storage_args'']}}'
         - --input_partition_rows
@@ -132,35 +108,14 @@
         - '{{$.inputs.parameters[''output_manifest_path'']}}'
         - --metadata
         - '{{$.inputs.parameters[''metadata'']}}'
->>>>>>> 4814e2dc
         command:
-          - fondant
-          - execute
-          - main
+        - fondant
+        - execute
+        - main
         image: example_component:latest
     exec-second-component:
       container:
         args:
-<<<<<<< HEAD
-          - "--input_manifest_path"
-          - "{{$.inputs.parameters['input_manifest_path']}}"
-          - "--component_spec"
-          - "{{$.inputs.parameters['component_spec']}}"
-          - "--input_partition_rows"
-          - "{{$.inputs.parameters['input_partition_rows']}}"
-          - "--cache"
-          - "{{$.inputs.parameters['cache']}}"
-          - "--cluster_type"
-          - "{{$.inputs.parameters['cluster_type']}}"
-          - "--client_kwargs"
-          - "{{$.inputs.parameters['client_kwargs']}}"
-          - "--metadata"
-          - "{{$.inputs.parameters['metadata']}}"
-          - "--output_manifest_path"
-          - "{{$.inputs.parameters['output_manifest_path']}}"
-          - "--storage_args"
-          - "{{$.inputs.parameters['storage_args']}}"
-=======
         - --storage_args
         - '{{$.inputs.parameters[''storage_args'']}}'
         - --input_partition_rows
@@ -177,35 +132,14 @@
         - '{{$.inputs.parameters[''metadata'']}}'
         - --input_manifest_path
         - '{{$.inputs.parameters[''input_manifest_path'']}}'
->>>>>>> 4814e2dc
         command:
-          - fondant
-          - execute
-          - main
+        - fondant
+        - execute
+        - main
         image: example_component:latest
     exec-third-component:
       container:
         args:
-<<<<<<< HEAD
-          - "--input_manifest_path"
-          - "{{$.inputs.parameters['input_manifest_path']}}"
-          - "--component_spec"
-          - "{{$.inputs.parameters['component_spec']}}"
-          - "--input_partition_rows"
-          - "{{$.inputs.parameters['input_partition_rows']}}"
-          - "--cache"
-          - "{{$.inputs.parameters['cache']}}"
-          - "--cluster_type"
-          - "{{$.inputs.parameters['cluster_type']}}"
-          - "--client_kwargs"
-          - "{{$.inputs.parameters['client_kwargs']}}"
-          - "--metadata"
-          - "{{$.inputs.parameters['metadata']}}"
-          - "--output_manifest_path"
-          - "{{$.inputs.parameters['output_manifest_path']}}"
-          - "--storage_args"
-          - "{{$.inputs.parameters['storage_args']}}"
-=======
         - --storage_args
         - '{{$.inputs.parameters[''storage_args'']}}'
         - --cache
@@ -220,11 +154,10 @@
         - '{{$.inputs.parameters[''metadata'']}}'
         - --input_manifest_path
         - '{{$.inputs.parameters[''input_manifest_path'']}}'
->>>>>>> 4814e2dc
         command:
-          - fondant
-          - execute
-          - main
+        - fondant
+        - execute
+        - main
         image: example_component:latest
 pipelineInfo:
   description: description of the test pipeline
@@ -265,7 +198,7 @@
                           type: binary
             input_partition_rows:
               runtimeValue:
-                constant: 10
+                constant: 10.0
             metadata:
               runtimeValue:
                 constant: '{"base_path": "/foo/bar", "pipeline_name": "testpipeline",
@@ -284,7 +217,7 @@
         componentRef:
           name: comp-second-component
         dependentTasks:
-          - first-component
+        - first-component
         inputs:
           parameters:
             cache:
@@ -320,7 +253,7 @@
                 constant: /foo/bar/testpipeline/testpipeline-20230101000000/first_component/manifest.json
             input_partition_rows:
               runtimeValue:
-                constant: 10
+                constant: 10.0
             metadata:
               runtimeValue:
                 constant: '{"base_path": "/foo/bar", "pipeline_name": "testpipeline",
@@ -339,7 +272,7 @@
         componentRef:
           name: comp-third-component
         dependentTasks:
-          - second-component
+        - second-component
         inputs:
           parameters:
             cache:
