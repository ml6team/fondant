name: test_pipeline
services:
  first_component:
    build:
      args: []
      context: tests/example_pipelines/valid_pipeline/example_1/first_component
    command:
    - --metadata
    - '{"run_id": "test_pipeline-20230101000000", "base_path": "/foo/bar"}'
    - --output_manifest_path
    - /foo/bar/first_component/manifest.json
    - --storage_args
    - a dummy string arg
    - --input_partition_rows
    - disable
    - --output_partition_size
    - disable
    - --component_spec
    - '{"name": "First component", "description": "This is an example component",
      "image": "example_component:latest", "produces": {"images": {"fields": {"data":
      {"type": "binary"}}}, "captions": {"fields": {"data": {"type": "string"}}}},
      "args": {"storage_args": {"description": "Storage arguments", "type": "str"}}}'
    depends_on: {}
    volumes: []
  second_component:
<<<<<<< HEAD
    build: example_pipelines/valid_pipeline/example_1/second_component
=======
    build:
      args: []
      context: tests/example_pipelines/valid_pipeline/example_1/second_component
>>>>>>> 79df895e
    command:
    - --metadata
    - '{"run_id": "test_pipeline-20230101000000", "base_path": "/foo/bar"}'
    - --output_manifest_path
    - /foo/bar/second_component/manifest.json
    - --storage_args
    - a dummy string arg
    - --input_partition_rows
    - '10'
    - --output_partition_size
    - 30MB
    - --component_spec
    - '{"name": "Second component", "description": "This is an example component",
      "image": "example_component:latest", "consumes": {"images": {"fields": {"data":
      {"type": "binary"}}}}, "produces": {"embeddings": {"fields": {"data": {"type":
      "array", "items": {"type": "float32"}}}}}, "args": {"storage_args": {"description":
      "Storage arguments", "type": "str"}}}'
    - --input_manifest_path
    - /foo/bar/first_component/manifest.json
    depends_on:
      first_component:
        condition: service_completed_successfully
    volumes: []
  third_component:
    build:
      args: []
      context: tests/example_pipelines/valid_pipeline/example_1/fourth_component
    command:
    - --metadata
    - '{"run_id": "test_pipeline-20230101000000", "base_path": "/foo/bar"}'
    - --output_manifest_path
    - /foo/bar/third_component/manifest.json
    - --storage_args
    - a dummy string arg
    - --some_list
    - '[1, 2, 3]'
    - --input_partition_rows
    - None
    - --output_partition_size
    - None
    - --component_spec
    - '{"name": "Third component", "description": "This is an example component",
      "image": "example_component:latest", "consumes": {"images": {"fields": {"data":
      {"type": "binary"}}}, "captions": {"fields": {"data": {"type": "string"}}},
      "embeddings": {"fields": {"data": {"type": "array", "items": {"type": "float32"}}}}},
      "produces": {"images": {"fields": {"data": {"type": "binary"}}}, "additionalSubsets":
      false}, "args": {"storage_args": {"description": "Storage arguments", "type":
      "str"}, "some_list": {"description": "Some list", "type": "list", "items": {"type":
      "int"}}}}'
    - --input_manifest_path
    - /foo/bar/second_component/manifest.json
    depends_on:
      second_component:
        condition: service_completed_successfully
    volumes: []
version: '3.8'<|MERGE_RESOLUTION|>--- conflicted
+++ resolved
@@ -23,13 +23,9 @@
     depends_on: {}
     volumes: []
   second_component:
-<<<<<<< HEAD
-    build: example_pipelines/valid_pipeline/example_1/second_component
-=======
     build:
       args: []
       context: tests/example_pipelines/valid_pipeline/example_1/second_component
->>>>>>> 79df895e
     command:
     - --metadata
     - '{"run_id": "test_pipeline-20230101000000", "base_path": "/foo/bar"}'
