--- conflicted
+++ resolved
@@ -1,7 +1,3 @@
-# PIPELINE DEFINITION
-# Name: testpipeline
-# Description: description of the test pipeline
----
 components:
   comp-first-component:
     executorLabel: exec-first-component
@@ -25,10 +21,6 @@
           isOptional: true
           parameterType: STRING
         input_partition_rows:
-<<<<<<< HEAD
-          defaultValue: -1.0
-=======
->>>>>>> 4814e2dc
           isOptional: true
           parameterType: NUMBER_INTEGER
         metadata:
@@ -59,10 +51,6 @@
           isOptional: true
           parameterType: STRING
         input_partition_rows:
-<<<<<<< HEAD
-          defaultValue: -1.0
-=======
->>>>>>> 4814e2dc
           isOptional: true
           parameterType: NUMBER_INTEGER
         metadata:
@@ -93,10 +81,6 @@
           isOptional: true
           parameterType: STRING
         input_partition_rows:
-<<<<<<< HEAD
-          defaultValue: -1.0
-=======
->>>>>>> 4814e2dc
           isOptional: true
           parameterType: NUMBER_INTEGER
         metadata:
@@ -110,26 +94,6 @@
     exec-first-component:
       container:
         args:
-<<<<<<< HEAD
-          - "--input_manifest_path"
-          - "{{$.inputs.parameters['input_manifest_path']}}"
-          - "--component_spec"
-          - "{{$.inputs.parameters['component_spec']}}"
-          - "--input_partition_rows"
-          - "{{$.inputs.parameters['input_partition_rows']}}"
-          - "--cache"
-          - "{{$.inputs.parameters['cache']}}"
-          - "--cluster_type"
-          - "{{$.inputs.parameters['cluster_type']}}"
-          - "--client_kwargs"
-          - "{{$.inputs.parameters['client_kwargs']}}"
-          - "--metadata"
-          - "{{$.inputs.parameters['metadata']}}"
-          - "--output_manifest_path"
-          - "{{$.inputs.parameters['output_manifest_path']}}"
-          - "--storage_args"
-          - "{{$.inputs.parameters['storage_args']}}"
-=======
         - --storage_args
         - '{{$.inputs.parameters[''storage_args'']}}'
         - --input_partition_rows
@@ -144,11 +108,10 @@
         - '{{$.inputs.parameters[''output_manifest_path'']}}'
         - --metadata
         - '{{$.inputs.parameters[''metadata'']}}'
->>>>>>> 4814e2dc
         command:
-          - fondant
-          - execute
-          - main
+        - fondant
+        - execute
+        - main
         image: example_component:latest
         resources:
           memoryLimit: 0.512
@@ -156,26 +119,6 @@
     exec-second-component:
       container:
         args:
-<<<<<<< HEAD
-          - "--input_manifest_path"
-          - "{{$.inputs.parameters['input_manifest_path']}}"
-          - "--component_spec"
-          - "{{$.inputs.parameters['component_spec']}}"
-          - "--input_partition_rows"
-          - "{{$.inputs.parameters['input_partition_rows']}}"
-          - "--cache"
-          - "{{$.inputs.parameters['cache']}}"
-          - "--cluster_type"
-          - "{{$.inputs.parameters['cluster_type']}}"
-          - "--client_kwargs"
-          - "{{$.inputs.parameters['client_kwargs']}}"
-          - "--metadata"
-          - "{{$.inputs.parameters['metadata']}}"
-          - "--output_manifest_path"
-          - "{{$.inputs.parameters['output_manifest_path']}}"
-          - "--storage_args"
-          - "{{$.inputs.parameters['storage_args']}}"
-=======
         - --storage_args
         - '{{$.inputs.parameters[''storage_args'']}}'
         - --input_partition_rows
@@ -192,35 +135,14 @@
         - '{{$.inputs.parameters[''metadata'']}}'
         - --input_manifest_path
         - '{{$.inputs.parameters[''input_manifest_path'']}}'
->>>>>>> 4814e2dc
         command:
-          - fondant
-          - execute
-          - main
+        - fondant
+        - execute
+        - main
         image: example_component:latest
     exec-third-component:
       container:
         args:
-<<<<<<< HEAD
-          - "--input_manifest_path"
-          - "{{$.inputs.parameters['input_manifest_path']}}"
-          - "--component_spec"
-          - "{{$.inputs.parameters['component_spec']}}"
-          - "--input_partition_rows"
-          - "{{$.inputs.parameters['input_partition_rows']}}"
-          - "--cache"
-          - "{{$.inputs.parameters['cache']}}"
-          - "--cluster_type"
-          - "{{$.inputs.parameters['cluster_type']}}"
-          - "--client_kwargs"
-          - "{{$.inputs.parameters['client_kwargs']}}"
-          - "--metadata"
-          - "{{$.inputs.parameters['metadata']}}"
-          - "--output_manifest_path"
-          - "{{$.inputs.parameters['output_manifest_path']}}"
-          - "--storage_args"
-          - "{{$.inputs.parameters['storage_args']}}"
-=======
         - --storage_args
         - '{{$.inputs.parameters[''storage_args'']}}'
         - --cache
@@ -235,11 +157,10 @@
         - '{{$.inputs.parameters[''metadata'']}}'
         - --input_manifest_path
         - '{{$.inputs.parameters[''input_manifest_path'']}}'
->>>>>>> 4814e2dc
         command:
-          - fondant
-          - execute
-          - main
+        - fondant
+        - execute
+        - main
         image: example_component:latest
 pipelineInfo:
   description: description of the test pipeline
@@ -299,7 +220,7 @@
         componentRef:
           name: comp-second-component
         dependentTasks:
-          - first-component
+        - first-component
         inputs:
           parameters:
             cache:
@@ -354,7 +275,7 @@
         componentRef:
           name: comp-third-component
         dependentTasks:
-          - second-component
+        - second-component
         inputs:
           parameters:
             cache:
