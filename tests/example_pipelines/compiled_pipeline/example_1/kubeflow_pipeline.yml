--- conflicted
+++ resolved
@@ -1,32 +1,22 @@
 apiVersion: argoproj.io/v1alpha1
 kind: Workflow
 metadata:
-<<<<<<< HEAD
   annotations:
     pipelines.kubeflow.org/kfp_sdk_version: 1.8.22
     pipelines.kubeflow.org/pipeline_compilation_time: '2023-01-01T00:00:00'
-    pipelines.kubeflow.org/pipeline_spec: '{"name": "Kfp pipeline"}'
-  generateName: kfp-pipeline-
+    pipelines.kubeflow.org/pipeline_spec: '{"description": "description of the test
+      pipeline", "name": "test_pipeline"}'
+  generateName: test-pipeline-
   labels:
     pipelines.kubeflow.org/kfp_sdk_version: 1.8.22
 spec:
   arguments:
     parameters: []
-  entrypoint: kfp-pipeline
+  entrypoint: test-pipeline
   serviceAccountName: pipeline-runner
-=======
-  generateName: test-pipeline-
-  annotations: {pipelines.kubeflow.org/kfp_sdk_version: 1.8.22, pipelines.kubeflow.org/pipeline_compilation_time: '2023-01-01T00:00:00',
-    pipelines.kubeflow.org/pipeline_spec: '{"description": "description of the test
-      pipeline", "name": "test_pipeline"}'}
-  labels: {pipelines.kubeflow.org/kfp_sdk_version: 1.8.22}
-spec:
-  entrypoint: test-pipeline
->>>>>>> 06519b85
   templates:
   - container:
       args: []
-<<<<<<< HEAD
       command:
       - python3
       - main.py
@@ -41,24 +31,12 @@
         "string"}}}, "images": {"fields": {"data": {"type": "binary"}}}}}'
       - --input_partition_rows
       - disable
-      - --output_partition_size
-      - disable
       - --spec_mapping
       - None
       - --storage_args
       - a dummy string arg
       - --output_manifest_path
       - /tmp/outputs/output_manifest_path/data
-=======
-      command: [python3, main.py, --input_manifest_path, /tmp/inputs/input_manifest_path/data,
-        --metadata, '{"base_path": "/foo/bar", "run_id": "{{workflow.name}}"}', --component_spec,
-        '{"args": {"storage_args": {"description": "Storage arguments", "type": "str"}},
-          "description": "This is an example component", "image": "example_component:latest",
-          "name": "First component", "produces": {"captions": {"fields": {"data":
-          {"type": "string"}}}, "images": {"fields": {"data": {"type": "binary"}}}}}',
-        --input_partition_rows, disable, --storage_args, a dummy string arg, --output_manifest_path,
-        /tmp/outputs/output_manifest_path/data]
->>>>>>> 06519b85
       image: example_component:latest
     inputs:
       artifacts:
@@ -67,7 +45,6 @@
         raw:
           data: ''
     metadata:
-<<<<<<< HEAD
       annotations:
         pipelines.kubeflow.org/arguments.parameters: '{"component_spec": "{\"args\":
           {\"storage_args\": {\"description\": \"Storage arguments\", \"type\": \"str\"}},
@@ -75,45 +52,29 @@
           \"name\": \"First component\", \"produces\": {\"captions\": {\"fields\":
           {\"data\": {\"type\": \"string\"}}}, \"images\": {\"fields\": {\"data\":
           {\"type\": \"binary\"}}}}}", "input_partition_rows": "disable", "metadata":
-          "{\"base_path\": \"/foo/bar\", \"run_id\": \"{{workflow.name}}\"}", "output_partition_size":
-          "disable", "spec_mapping": "None", "storage_args": "a dummy string arg"}'
-        pipelines.kubeflow.org/component_ref: '{"digest": "d2d9d975b88204458a4bffdb90b83d020d02993c3484a0392c818d404101eb67"}'
+          "{\"base_path\": \"/foo/bar\", \"run_id\": \"{{workflow.name}}\"}", "spec_mapping":
+          "None", "storage_args": "a dummy string arg"}'
+        pipelines.kubeflow.org/component_ref: '{"digest": "2f9338f829b95cc42b41bd518b7a0950666123dc0ee3b0c10b4e3fc31364d8ce"}'
         pipelines.kubeflow.org/component_spec: '{"description": "This is an example
           component", "implementation": {"container": {"command": ["python3", "main.py",
           "--input_manifest_path", {"inputPath": "input_manifest_path"}, "--metadata",
           {"inputValue": "metadata"}, "--component_spec", {"inputValue": "component_spec"},
-          "--input_partition_rows", {"inputValue": "input_partition_rows"}, "--output_partition_size",
-          {"inputValue": "output_partition_size"}, "--spec_mapping", {"inputValue":
-          "spec_mapping"}, "--storage_args", {"inputValue": "storage_args"}, "--output_manifest_path",
-=======
-      labels:
-        pipelines.kubeflow.org/kfp_sdk_version: 1.8.22
-        pipelines.kubeflow.org/pipeline-sdk-type: kfp
-        pipelines.kubeflow.org/enable_caching: "true"
-      annotations: {pipelines.kubeflow.org/component_spec: '{"description": "This
-          is an example component", "implementation": {"container": {"command": ["python3",
-          "main.py", "--input_manifest_path", {"inputPath": "input_manifest_path"},
-          "--metadata", {"inputValue": "metadata"}, "--component_spec", {"inputValue":
-          "component_spec"}, "--input_partition_rows", {"inputValue": "input_partition_rows"},
-          "--storage_args", {"inputValue": "storage_args"}, "--output_manifest_path",
->>>>>>> 06519b85
-          {"outputPath": "output_manifest_path"}], "image": "example_component:latest"}},
-          "inputs": [{"description": "Path to the input manifest", "name": "input_manifest_path",
-          "type": "String"}, {"description": "Metadata arguments containing the run
-          id and base path", "name": "metadata", "type": "String"}, {"default": "None",
-          "description": "The component specification as a dictionary", "name": "component_spec",
-          "type": "JsonObject"}, {"default": "None", "description": "The number of
-          rows to load per partition. Set to override the automatic partitioning",
-<<<<<<< HEAD
-          "name": "input_partition_rows", "type": "String"}, {"default": "None", "description":
-          "The size of the output partition size, defaults to 250MB. Set to `disable`
-          to disable the automatic partitioning", "name": "output_partition_size",
-          "type": "String"}, {"default": "None", "description": "A dictionary that
-          maps the column names of the consumed dataset to other column names that
-          match a given component specification", "name": "spec_mapping", "type":
-          "JsonObject"}, {"description": "Storage arguments", "name": "storage_args",
-          "type": "String"}], "name": "First component", "outputs": [{"description":
-          "Path to the output manifest", "name": "output_manifest_path", "type": "String"}]}'
+          "--input_partition_rows", {"inputValue": "input_partition_rows"}, "--spec_mapping",
+          {"inputValue": "spec_mapping"}, "--storage_args", {"inputValue": "storage_args"},
+          "--output_manifest_path", {"outputPath": "output_manifest_path"}], "image":
+          "example_component:latest"}}, "inputs": [{"description": "Path to the input
+          manifest", "name": "input_manifest_path", "type": "String"}, {"description":
+          "Metadata arguments containing the run id and base path", "name": "metadata",
+          "type": "String"}, {"default": "None", "description": "The component specification
+          as a dictionary", "name": "component_spec", "type": "JsonObject"}, {"default":
+          "None", "description": "The number of rows to load per partition. Set to
+          override the automatic partitioning", "name": "input_partition_rows", "type":
+          "String"}, {"default": "None", "description": "A dictionary that maps the
+          column names of the consumed dataset to other column names that match a
+          given component specification", "name": "spec_mapping", "type": "JsonObject"},
+          {"description": "Storage arguments", "name": "storage_args", "type": "String"}],
+          "name": "First component", "outputs": [{"description": "Path to the output
+          manifest", "name": "output_manifest_path", "type": "String"}]}'
       labels:
         pipelines.kubeflow.org/enable_caching: 'true'
         pipelines.kubeflow.org/kfp_sdk_version: 1.8.22
@@ -124,6 +85,77 @@
     outputs:
       artifacts:
       - name: first-component-output_manifest_path
+        path: /tmp/outputs/output_manifest_path/data
+  - container:
+      args: []
+      command:
+      - python3
+      - main.py
+      - --input_manifest_path
+      - /tmp/inputs/input_manifest_path/data
+      - --metadata
+      - '{"base_path": "/foo/bar", "run_id": "{{workflow.name}}"}'
+      - --component_spec
+      - '{"args": {"storage_args": {"description": "Storage arguments", "type": "str"}},
+        "consumes": {"images": {"fields": {"data": {"type": "binary"}}}}, "description":
+        "This is an example component", "image": "example_component:latest", "name":
+        "Second component", "produces": {"embeddings": {"fields": {"data": {"items":
+        {"type": "float32"}, "type": "array"}}}}}'
+      - --input_partition_rows
+      - '10'
+      - --spec_mapping
+      - None
+      - --storage_args
+      - a dummy string arg
+      - --output_manifest_path
+      - /tmp/outputs/output_manifest_path/data
+      image: example_component:latest
+    inputs:
+      artifacts:
+      - name: first-component-output_manifest_path
+        path: /tmp/inputs/input_manifest_path/data
+    metadata:
+      annotations:
+        pipelines.kubeflow.org/arguments.parameters: '{"component_spec": "{\"args\":
+          {\"storage_args\": {\"description\": \"Storage arguments\", \"type\": \"str\"}},
+          \"consumes\": {\"images\": {\"fields\": {\"data\": {\"type\": \"binary\"}}}},
+          \"description\": \"This is an example component\", \"image\": \"example_component:latest\",
+          \"name\": \"Second component\", \"produces\": {\"embeddings\": {\"fields\":
+          {\"data\": {\"items\": {\"type\": \"float32\"}, \"type\": \"array\"}}}}}",
+          "input_partition_rows": "10", "metadata": "{\"base_path\": \"/foo/bar\",
+          \"run_id\": \"{{workflow.name}}\"}", "spec_mapping": "None", "storage_args":
+          "a dummy string arg"}'
+        pipelines.kubeflow.org/component_ref: '{"digest": "a9ecb184dceedc391624e8b177ba5e5084677dd91dc438725db5da45642ce0d1"}'
+        pipelines.kubeflow.org/component_spec: '{"description": "This is an example
+          component", "implementation": {"container": {"command": ["python3", "main.py",
+          "--input_manifest_path", {"inputPath": "input_manifest_path"}, "--metadata",
+          {"inputValue": "metadata"}, "--component_spec", {"inputValue": "component_spec"},
+          "--input_partition_rows", {"inputValue": "input_partition_rows"}, "--spec_mapping",
+          {"inputValue": "spec_mapping"}, "--storage_args", {"inputValue": "storage_args"},
+          "--output_manifest_path", {"outputPath": "output_manifest_path"}], "image":
+          "example_component:latest"}}, "inputs": [{"description": "Path to the input
+          manifest", "name": "input_manifest_path", "type": "String"}, {"description":
+          "Metadata arguments containing the run id and base path", "name": "metadata",
+          "type": "String"}, {"default": "None", "description": "The component specification
+          as a dictionary", "name": "component_spec", "type": "JsonObject"}, {"default":
+          "None", "description": "The number of rows to load per partition. Set to
+          override the automatic partitioning", "name": "input_partition_rows", "type":
+          "String"}, {"default": "None", "description": "A dictionary that maps the
+          column names of the consumed dataset to other column names that match a
+          given component specification", "name": "spec_mapping", "type": "JsonObject"},
+          {"description": "Storage arguments", "name": "storage_args", "type": "String"}],
+          "name": "Second component", "outputs": [{"description": "Path to the output
+          manifest", "name": "output_manifest_path", "type": "String"}]}'
+      labels:
+        pipelines.kubeflow.org/enable_caching: 'true'
+        pipelines.kubeflow.org/kfp_sdk_version: 1.8.22
+        pipelines.kubeflow.org/pipeline-sdk-type: kfp
+    name: second-component
+    nodeSelector:
+      node_pool: None
+    outputs:
+      artifacts:
+      - name: second-component-output_manifest_path
         path: /tmp/outputs/output_manifest_path/data
   - dag:
       tasks:
@@ -145,122 +177,7 @@
         - second-component
         name: third-component
         template: third-component
-    name: kfp-pipeline
-  - container:
-      args: []
-      command:
-      - python3
-      - main.py
-      - --input_manifest_path
-      - /tmp/inputs/input_manifest_path/data
-      - --metadata
-      - '{"base_path": "/foo/bar", "run_id": "{{workflow.name}}"}'
-      - --component_spec
-      - '{"args": {"storage_args": {"description": "Storage arguments", "type": "str"}},
-        "consumes": {"images": {"fields": {"data": {"type": "binary"}}}}, "description":
-        "This is an example component", "image": "example_component:latest", "name":
-        "Second component", "produces": {"embeddings": {"fields": {"data": {"items":
-        {"type": "float32"}, "type": "array"}}}}}'
-      - --input_partition_rows
-      - '10'
-      - --output_partition_size
-      - 30MB
-      - --spec_mapping
-      - None
-      - --storage_args
-      - a dummy string arg
-      - --output_manifest_path
-      - /tmp/outputs/output_manifest_path/data
-=======
-          "name": "input_partition_rows", "type": "String"}, {"description": "Storage
-          arguments", "name": "storage_args", "type": "String"}], "name": "First component",
-          "outputs": [{"description": "Path to the output manifest", "name": "output_manifest_path",
-          "type": "String"}]}', pipelines.kubeflow.org/component_ref: '{"digest":
-          "2a304ce49a15404ba50dfd8b56ec43fa8ac8c29f80579d1c8fb974d3f1a5c87f"}', pipelines.kubeflow.org/arguments.parameters: '{"component_spec":
-          "{\"args\": {\"storage_args\": {\"description\": \"Storage arguments\",
-          \"type\": \"str\"}}, \"description\": \"This is an example component\",
-          \"image\": \"example_component:latest\", \"name\": \"First component\",
-          \"produces\": {\"captions\": {\"fields\": {\"data\": {\"type\": \"string\"}}},
-          \"images\": {\"fields\": {\"data\": {\"type\": \"binary\"}}}}}", "input_partition_rows":
-          "disable", "metadata": "{\"base_path\": \"/foo/bar\", \"run_id\": \"{{workflow.name}}\"}",
-          "storage_args": "a dummy string arg"}'}
-  - name: second-component
-    container:
-      args: []
-      command: [python3, main.py, --input_manifest_path, /tmp/inputs/input_manifest_path/data,
-        --metadata, '{"base_path": "/foo/bar", "run_id": "{{workflow.name}}"}', --component_spec,
-        '{"args": {"storage_args": {"description": "Storage arguments", "type": "str"}},
-          "consumes": {"images": {"fields": {"data": {"type": "binary"}}}}, "description":
-          "This is an example component", "image": "example_component:latest", "name":
-          "Second component", "produces": {"embeddings": {"fields": {"data": {"items":
-          {"type": "float32"}, "type": "array"}}}}}', --input_partition_rows, '10',
-        --storage_args, a dummy string arg, --output_manifest_path, /tmp/outputs/output_manifest_path/data]
->>>>>>> 06519b85
-      image: example_component:latest
-    inputs:
-      artifacts:
-      - name: first-component-output_manifest_path
-        path: /tmp/inputs/input_manifest_path/data
-    metadata:
-<<<<<<< HEAD
-      annotations:
-        pipelines.kubeflow.org/arguments.parameters: '{"component_spec": "{\"args\":
-          {\"storage_args\": {\"description\": \"Storage arguments\", \"type\": \"str\"}},
-          \"consumes\": {\"images\": {\"fields\": {\"data\": {\"type\": \"binary\"}}}},
-          \"description\": \"This is an example component\", \"image\": \"example_component:latest\",
-          \"name\": \"Second component\", \"produces\": {\"embeddings\": {\"fields\":
-          {\"data\": {\"items\": {\"type\": \"float32\"}, \"type\": \"array\"}}}}}",
-          "input_partition_rows": "10", "metadata": "{\"base_path\": \"/foo/bar\",
-          \"run_id\": \"{{workflow.name}}\"}", "output_partition_size": "30MB", "spec_mapping":
-          "None", "storage_args": "a dummy string arg"}'
-        pipelines.kubeflow.org/component_ref: '{"digest": "2e00da1aa7c82e59d039e463d80779978c5d79ef56af57593722c88dfb3fed77"}'
-        pipelines.kubeflow.org/component_spec: '{"description": "This is an example
-          component", "implementation": {"container": {"command": ["python3", "main.py",
-          "--input_manifest_path", {"inputPath": "input_manifest_path"}, "--metadata",
-          {"inputValue": "metadata"}, "--component_spec", {"inputValue": "component_spec"},
-          "--input_partition_rows", {"inputValue": "input_partition_rows"}, "--output_partition_size",
-          {"inputValue": "output_partition_size"}, "--spec_mapping", {"inputValue":
-          "spec_mapping"}, "--storage_args", {"inputValue": "storage_args"}, "--output_manifest_path",
-=======
-      labels:
-        pipelines.kubeflow.org/kfp_sdk_version: 1.8.22
-        pipelines.kubeflow.org/pipeline-sdk-type: kfp
-        pipelines.kubeflow.org/enable_caching: "true"
-      annotations: {pipelines.kubeflow.org/component_spec: '{"description": "This
-          is an example component", "implementation": {"container": {"command": ["python3",
-          "main.py", "--input_manifest_path", {"inputPath": "input_manifest_path"},
-          "--metadata", {"inputValue": "metadata"}, "--component_spec", {"inputValue":
-          "component_spec"}, "--input_partition_rows", {"inputValue": "input_partition_rows"},
-          "--storage_args", {"inputValue": "storage_args"}, "--output_manifest_path",
->>>>>>> 06519b85
-          {"outputPath": "output_manifest_path"}], "image": "example_component:latest"}},
-          "inputs": [{"description": "Path to the input manifest", "name": "input_manifest_path",
-          "type": "String"}, {"description": "Metadata arguments containing the run
-          id and base path", "name": "metadata", "type": "String"}, {"default": "None",
-          "description": "The component specification as a dictionary", "name": "component_spec",
-          "type": "JsonObject"}, {"default": "None", "description": "The number of
-          rows to load per partition. Set to override the automatic partitioning",
-<<<<<<< HEAD
-          "name": "input_partition_rows", "type": "String"}, {"default": "None", "description":
-          "The size of the output partition size, defaults to 250MB. Set to `disable`
-          to disable the automatic partitioning", "name": "output_partition_size",
-          "type": "String"}, {"default": "None", "description": "A dictionary that
-          maps the column names of the consumed dataset to other column names that
-          match a given component specification", "name": "spec_mapping", "type":
-          "JsonObject"}, {"description": "Storage arguments", "name": "storage_args",
-          "type": "String"}], "name": "Second component", "outputs": [{"description":
-          "Path to the output manifest", "name": "output_manifest_path", "type": "String"}]}'
-      labels:
-        pipelines.kubeflow.org/enable_caching: 'true'
-        pipelines.kubeflow.org/kfp_sdk_version: 1.8.22
-        pipelines.kubeflow.org/pipeline-sdk-type: kfp
-    name: second-component
-    nodeSelector:
-      node_pool: None
-    outputs:
-      artifacts:
-      - name: second-component-output_manifest_path
-        path: /tmp/outputs/output_manifest_path/data
+    name: test-pipeline
   - container:
       args: []
       command:
@@ -281,8 +198,6 @@
         {"data": {"type": "binary"}}}}}'
       - --input_partition_rows
       - None
-      - --output_partition_size
-      - None
       - --spec_mapping
       - None
       - --storage_args
@@ -291,51 +206,6 @@
       - '[1, 2, 3]'
       - --output_manifest_path
       - /tmp/outputs/output_manifest_path/data
-=======
-          "name": "input_partition_rows", "type": "String"}, {"description": "Storage
-          arguments", "name": "storage_args", "type": "String"}], "name": "Second
-          component", "outputs": [{"description": "Path to the output manifest", "name":
-          "output_manifest_path", "type": "String"}]}', pipelines.kubeflow.org/component_ref: '{"digest":
-          "a02b0189397a2d9318982201f020dbbbe3962427ed150fe58cc69ff508cc68bb"}', pipelines.kubeflow.org/arguments.parameters: '{"component_spec":
-          "{\"args\": {\"storage_args\": {\"description\": \"Storage arguments\",
-          \"type\": \"str\"}}, \"consumes\": {\"images\": {\"fields\": {\"data\":
-          {\"type\": \"binary\"}}}}, \"description\": \"This is an example component\",
-          \"image\": \"example_component:latest\", \"name\": \"Second component\",
-          \"produces\": {\"embeddings\": {\"fields\": {\"data\": {\"items\": {\"type\":
-          \"float32\"}, \"type\": \"array\"}}}}}", "input_partition_rows": "10", "metadata":
-          "{\"base_path\": \"/foo/bar\", \"run_id\": \"{{workflow.name}}\"}", "storage_args":
-          "a dummy string arg"}'}
-  - name: test-pipeline
-    dag:
-      tasks:
-      - {name: first-component, template: first-component}
-      - name: second-component
-        template: second-component
-        dependencies: [first-component]
-        arguments:
-          artifacts:
-          - {name: first-component-output_manifest_path, from: '{{tasks.first-component.outputs.artifacts.first-component-output_manifest_path}}'}
-      - name: third-component
-        template: third-component
-        dependencies: [second-component]
-        arguments:
-          artifacts:
-          - {name: second-component-output_manifest_path, from: '{{tasks.second-component.outputs.artifacts.second-component-output_manifest_path}}'}
-  - name: third-component
-    container:
-      args: []
-      command: [python3, main.py, --input_manifest_path, /tmp/inputs/input_manifest_path/data,
-        --metadata, '{"base_path": "/foo/bar", "run_id": "{{workflow.name}}"}', --component_spec,
-        '{"args": {"some_list": {"description": "Some list", "items": {"type": "int"},
-          "type": "list"}, "storage_args": {"description": "Storage arguments", "type":
-          "str"}}, "consumes": {"captions": {"fields": {"data": {"type": "string"}}},
-          "embeddings": {"fields": {"data": {"items": {"type": "float32"}, "type":
-          "array"}}}, "images": {"fields": {"data": {"type": "binary"}}}}, "description":
-          "This is an example component", "image": "example_component:latest", "name":
-          "Third component", "produces": {"additionalSubsets": false, "images": {"fields":
-          {"data": {"type": "binary"}}}}}', --input_partition_rows, None, --storage_args,
-        a dummy string arg, --some_list, '[1, 2, 3]', --output_manifest_path, /tmp/outputs/output_manifest_path/data]
->>>>>>> 06519b85
       image: example_component:latest
     inputs:
       artifacts:
@@ -354,31 +224,27 @@
           component\", \"produces\": {\"additionalSubsets\": false, \"images\": {\"fields\":
           {\"data\": {\"type\": \"binary\"}}}}}", "input_partition_rows": "None",
           "metadata": "{\"base_path\": \"/foo/bar\", \"run_id\": \"{{workflow.name}}\"}",
-          "output_partition_size": "None", "some_list": "[1, 2, 3]", "spec_mapping":
-          "None", "storage_args": "a dummy string arg"}'
-        pipelines.kubeflow.org/component_ref: '{"digest": "4a93140325a10b2504761064a595a863c4af6691e3d06481789b61901402d525"}'
+          "some_list": "[1, 2, 3]", "spec_mapping": "None", "storage_args": "a dummy
+          string arg"}'
+        pipelines.kubeflow.org/component_ref: '{"digest": "17235326cb0064167c4e3dd96087f900bf502ae403b9d3964a29288a84b93a59"}'
         pipelines.kubeflow.org/component_spec: '{"description": "This is an example
           component", "implementation": {"container": {"command": ["python3", "main.py",
           "--input_manifest_path", {"inputPath": "input_manifest_path"}, "--metadata",
           {"inputValue": "metadata"}, "--component_spec", {"inputValue": "component_spec"},
-          "--input_partition_rows", {"inputValue": "input_partition_rows"}, "--output_partition_size",
-          {"inputValue": "output_partition_size"}, "--spec_mapping", {"inputValue":
-          "spec_mapping"}, "--storage_args", {"inputValue": "storage_args"}, "--some_list",
-          {"inputValue": "some_list"}, "--output_manifest_path", {"outputPath": "output_manifest_path"}],
-          "image": "example_component:latest"}}, "inputs": [{"description": "Path
-          to the input manifest", "name": "input_manifest_path", "type": "String"},
-          {"description": "Metadata arguments containing the run id and base path",
-          "name": "metadata", "type": "String"}, {"default": "None", "description":
-          "The component specification as a dictionary", "name": "component_spec",
+          "--input_partition_rows", {"inputValue": "input_partition_rows"}, "--spec_mapping",
+          {"inputValue": "spec_mapping"}, "--storage_args", {"inputValue": "storage_args"},
+          "--some_list", {"inputValue": "some_list"}, "--output_manifest_path", {"outputPath":
+          "output_manifest_path"}], "image": "example_component:latest"}}, "inputs":
+          [{"description": "Path to the input manifest", "name": "input_manifest_path",
+          "type": "String"}, {"description": "Metadata arguments containing the run
+          id and base path", "name": "metadata", "type": "String"}, {"default": "None",
+          "description": "The component specification as a dictionary", "name": "component_spec",
           "type": "JsonObject"}, {"default": "None", "description": "The number of
           rows to load per partition. Set to override the automatic partitioning",
           "name": "input_partition_rows", "type": "String"}, {"default": "None", "description":
-          "The size of the output partition size, defaults to 250MB. Set to `disable`
-          to disable the automatic partitioning", "name": "output_partition_size",
-          "type": "String"}, {"default": "None", "description": "A dictionary that
-          maps the column names of the consumed dataset to other column names that
-          match a given component specification", "name": "spec_mapping", "type":
-          "JsonObject"}, {"description": "Storage arguments", "name": "storage_args",
+          "A dictionary that maps the column names of the consumed dataset to other
+          column names that match a given component specification", "name": "spec_mapping",
+          "type": "JsonObject"}, {"description": "Storage arguments", "name": "storage_args",
           "type": "String"}, {"description": "Some list", "name": "some_list", "type":
           "JsonArray"}], "name": "Third component", "outputs": [{"description": "Path
           to the output manifest", "name": "output_manifest_path", "type": "String"}]}'
@@ -386,48 +252,10 @@
         pipelines.kubeflow.org/enable_caching: 'true'
         pipelines.kubeflow.org/kfp_sdk_version: 1.8.22
         pipelines.kubeflow.org/pipeline-sdk-type: kfp
-<<<<<<< HEAD
     name: third-component
     nodeSelector:
       node_pool: None
     outputs:
       artifacts:
       - name: third-component-output_manifest_path
-        path: /tmp/outputs/output_manifest_path/data
-=======
-        pipelines.kubeflow.org/enable_caching: "true"
-      annotations: {pipelines.kubeflow.org/component_spec: '{"description": "This
-          is an example component", "implementation": {"container": {"command": ["python3",
-          "main.py", "--input_manifest_path", {"inputPath": "input_manifest_path"},
-          "--metadata", {"inputValue": "metadata"}, "--component_spec", {"inputValue":
-          "component_spec"}, "--input_partition_rows", {"inputValue": "input_partition_rows"},
-          "--storage_args", {"inputValue": "storage_args"}, "--some_list", {"inputValue":
-          "some_list"}, "--output_manifest_path", {"outputPath": "output_manifest_path"}],
-          "image": "example_component:latest"}}, "inputs": [{"description": "Path
-          to the input manifest", "name": "input_manifest_path", "type": "String"},
-          {"description": "Metadata arguments containing the run id and base path",
-          "name": "metadata", "type": "String"}, {"default": "None", "description":
-          "The component specification as a dictionary", "name": "component_spec",
-          "type": "JsonObject"}, {"default": "None", "description": "The number of
-          rows to load per partition. Set to override the automatic partitioning",
-          "name": "input_partition_rows", "type": "String"}, {"description": "Storage
-          arguments", "name": "storage_args", "type": "String"}, {"description": "Some
-          list", "name": "some_list", "type": "JsonArray"}], "name": "Third component",
-          "outputs": [{"description": "Path to the output manifest", "name": "output_manifest_path",
-          "type": "String"}]}', pipelines.kubeflow.org/component_ref: '{"digest":
-          "253932349a663809f2ea6fcf63ebd58f963881c6960435269d3fbe3eb17dcf53"}', pipelines.kubeflow.org/arguments.parameters: '{"component_spec":
-          "{\"args\": {\"some_list\": {\"description\": \"Some list\", \"items\":
-          {\"type\": \"int\"}, \"type\": \"list\"}, \"storage_args\": {\"description\":
-          \"Storage arguments\", \"type\": \"str\"}}, \"consumes\": {\"captions\":
-          {\"fields\": {\"data\": {\"type\": \"string\"}}}, \"embeddings\": {\"fields\":
-          {\"data\": {\"items\": {\"type\": \"float32\"}, \"type\": \"array\"}}},
-          \"images\": {\"fields\": {\"data\": {\"type\": \"binary\"}}}}, \"description\":
-          \"This is an example component\", \"image\": \"example_component:latest\",
-          \"name\": \"Third component\", \"produces\": {\"additionalSubsets\": false,
-          \"images\": {\"fields\": {\"data\": {\"type\": \"binary\"}}}}}", "input_partition_rows":
-          "None", "metadata": "{\"base_path\": \"/foo/bar\", \"run_id\": \"{{workflow.name}}\"}",
-          "some_list": "[1, 2, 3]", "storage_args": "a dummy string arg"}'}
-  arguments:
-    parameters: []
-  serviceAccountName: pipeline-runner
->>>>>>> 06519b85
+        path: /tmp/outputs/output_manifest_path/data