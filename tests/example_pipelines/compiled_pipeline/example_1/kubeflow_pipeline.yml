apiVersion: argoproj.io/v1alpha1
kind: Workflow
metadata:
  annotations:
    pipelines.kubeflow.org/kfp_sdk_version: 1.8.22
    pipelines.kubeflow.org/pipeline_compilation_time: '2023-01-01T00:00:00'
    pipelines.kubeflow.org/pipeline_spec: '{"description": "description of the test
      pipeline", "name": "test_pipeline"}'
  generateName: test-pipeline-
  labels:
    pipelines.kubeflow.org/kfp_sdk_version: 1.8.22
spec:
  arguments:
    parameters: []
  entrypoint: test-pipeline
  serviceAccountName: pipeline-runner
  templates:
  - container:
      args: []
      command:
      - fondant
      - execute
      - main
      - --input_manifest_path
      - /tmp/inputs/input_manifest_path/data
      - --metadata
      - '{"base_path": "/foo/bar", "pipeline_name": "test_pipeline", "run_id": "test_pipeline-20230101000000",
        "component_id": "first_component"}'
      - --component_spec
      - '{"args": {"storage_args": {"description": "Storage arguments", "type": "str"}},
        "description": "This is an example component", "image": "example_component:latest",
        "name": "First component", "produces": {"captions": {"fields": {"data": {"type":
        "string"}}}, "images": {"fields": {"data": {"type": "binary"}}}}}'
      - --input_partition_rows
      - disable
      - --cache
      - 'True'
      - --storage_args
      - a dummy string arg
      - --output_manifest_path
      - /tmp/outputs/output_manifest_path/data
      image: example_component:latest
      resources:
        limits:
          nvidia.com/gpu: 1
    inputs:
      artifacts:
      - name: input_manifest_path
        path: /tmp/inputs/input_manifest_path/data
        raw:
          data: ''
    metadata:
      annotations:
<<<<<<< HEAD
        pipelines.kubeflow.org/arguments.parameters: '{"cache": "True", "component_spec":
          "{\"args\": {\"storage_args\": {\"description\": \"Storage arguments\",
          \"type\": \"str\"}}, \"description\": \"This is an example component\",
          \"image\": \"example_component:latest\", \"name\": \"First component\",
          \"produces\": {\"captions\": {\"fields\": {\"data\": {\"type\": \"string\"}}},
          \"images\": {\"fields\": {\"data\": {\"type\": \"binary\"}}}}}", "input_partition_rows":
          "disable", "metadata": "{\"base_path\": \"/foo/bar\", \"pipeline_name\":
          \"test_pipeline\", \"run_id\": \"test_pipeline-20230101000000\", \"component_id\":
          \"first_component\"}", "storage_args": "a dummy string arg"}'
        pipelines.kubeflow.org/component_ref: '{"digest": "c875e284a40159fc1cf7ff72538f20d8b4e8255e2ba0a5ab8bc9f35554e63749"}'
=======
        pipelines.kubeflow.org/arguments.parameters: '{"component_spec": "{\"args\":
          {\"storage_args\": {\"description\": \"Storage arguments\", \"type\": \"str\"}},
          \"description\": \"This is an example component\", \"image\": \"example_component:latest\",
          \"name\": \"First component\", \"produces\": {\"captions\": {\"fields\":
          {\"data\": {\"type\": \"string\"}}}, \"images\": {\"fields\": {\"data\":
          {\"type\": \"binary\"}}}}}", "input_partition_rows": "disable", "metadata":
          "{\"base_path\": \"/foo/bar\", \"pipeline_name\": \"test_pipeline\", \"run_id\":
          \"test_pipeline-20230101000000\", \"component_id\": \"first_component\"}",
          "storage_args": "a dummy string arg"}'
        pipelines.kubeflow.org/component_ref: '{"digest": "c53791e5eba77643348ea14b01bc20f273c32d827f5f1b1b896ef6965fd12d82"}'
>>>>>>> 293aa414
        pipelines.kubeflow.org/component_spec: '{"description": "This is an example
          component", "implementation": {"container": {"command": ["fondant", "execute",
          "main", "--input_manifest_path", {"inputPath": "input_manifest_path"}, "--metadata",
          {"inputValue": "metadata"}, "--component_spec", {"inputValue": "component_spec"},
          "--input_partition_rows", {"inputValue": "input_partition_rows"}, "--cache",
          {"inputValue": "cache"}, "--storage_args", {"inputValue": "storage_args"},
          "--output_manifest_path", {"outputPath": "output_manifest_path"}], "image":
          "example_component:latest"}}, "inputs": [{"description": "Path to the input
          manifest", "name": "input_manifest_path", "type": "String"}, {"description":
          "Metadata arguments containing the run id and base path", "name": "metadata",
          "type": "String"}, {"default": "None", "description": "The component specification
          as a dictionary", "name": "component_spec", "type": "JsonObject"}, {"default":
          "None", "description": "The number of rows to load per partition. Set to
          override the automatic partitioning", "name": "input_partition_rows", "type":
          "String"}, {"default": "True", "description": "Set to False to disable caching,
          True by default.", "name": "cache", "type": "Boolean"}, {"description":
          "Storage arguments", "name": "storage_args", "type": "String"}], "name":
          "First component", "outputs": [{"description": "Path to the output manifest",
          "name": "output_manifest_path", "type": "String"}]}'
      labels:
        pipelines.kubeflow.org/enable_caching: 'true'
        pipelines.kubeflow.org/kfp_sdk_version: 1.8.22
        pipelines.kubeflow.org/pipeline-sdk-type: kfp
    name: first-component
    outputs:
      artifacts:
      - name: first-component-output_manifest_path
        path: /tmp/outputs/output_manifest_path/data
  - container:
      args: []
      command:
      - fondant
      - execute
      - main
      - --input_manifest_path
      - /tmp/inputs/input_manifest_path/data
      - --metadata
      - '{"base_path": "/foo/bar", "pipeline_name": "test_pipeline", "run_id": "test_pipeline-20230101000000",
        "component_id": "second_component"}'
      - --component_spec
      - '{"args": {"storage_args": {"description": "Storage arguments", "type": "str"}},
        "consumes": {"images": {"fields": {"data": {"type": "binary"}}}}, "description":
        "This is an example component", "image": "example_component:latest", "name":
        "Second component", "produces": {"embeddings": {"fields": {"data": {"items":
        {"type": "float32"}, "type": "array"}}}}}'
      - --input_partition_rows
      - '10'
      - --cache
      - 'True'
      - --storage_args
      - a dummy string arg
      - --output_manifest_path
      - /tmp/outputs/output_manifest_path/data
      image: example_component:latest
    inputs:
      artifacts:
      - name: first-component-output_manifest_path
        path: /tmp/inputs/input_manifest_path/data
    metadata:
      annotations:
<<<<<<< HEAD
        pipelines.kubeflow.org/arguments.parameters: '{"cache": "True", "component_spec":
          "{\"args\": {\"storage_args\": {\"description\": \"Storage arguments\",
          \"type\": \"str\"}}, \"consumes\": {\"images\": {\"fields\": {\"data\":
          {\"type\": \"binary\"}}}}, \"description\": \"This is an example component\",
          \"image\": \"example_component:latest\", \"name\": \"Second component\",
          \"produces\": {\"embeddings\": {\"fields\": {\"data\": {\"items\": {\"type\":
          \"float32\"}, \"type\": \"array\"}}}}}", "input_partition_rows": "10", "metadata":
          "{\"base_path\": \"/foo/bar\", \"pipeline_name\": \"test_pipeline\", \"run_id\":
          \"test_pipeline-20230101000000\", \"component_id\": \"second_component\"}",
          "storage_args": "a dummy string arg"}'
        pipelines.kubeflow.org/component_ref: '{"digest": "2a0e03ee4ece8a9aeff2730ee2f19aa52f2fc3f895381c71b2f6a5834d2d1cb6"}'
=======
        pipelines.kubeflow.org/arguments.parameters: '{"component_spec": "{\"args\":
          {\"storage_args\": {\"description\": \"Storage arguments\", \"type\": \"str\"}},
          \"consumes\": {\"images\": {\"fields\": {\"data\": {\"type\": \"binary\"}}}},
          \"description\": \"This is an example component\", \"image\": \"example_component:latest\",
          \"name\": \"Second component\", \"produces\": {\"embeddings\": {\"fields\":
          {\"data\": {\"items\": {\"type\": \"float32\"}, \"type\": \"array\"}}}}}",
          "input_partition_rows": "10", "metadata": "{\"base_path\": \"/foo/bar\",
          \"pipeline_name\": \"test_pipeline\", \"run_id\": \"test_pipeline-20230101000000\",
          \"component_id\": \"second_component\"}", "storage_args": "a dummy string
          arg"}'
        pipelines.kubeflow.org/component_ref: '{"digest": "455aeccd323115d9caae33621d3ecf5ad4de86da321f97c3761f77bc962f7fc2"}'
>>>>>>> 293aa414
        pipelines.kubeflow.org/component_spec: '{"description": "This is an example
          component", "implementation": {"container": {"command": ["fondant", "execute",
          "main", "--input_manifest_path", {"inputPath": "input_manifest_path"}, "--metadata",
          {"inputValue": "metadata"}, "--component_spec", {"inputValue": "component_spec"},
          "--input_partition_rows", {"inputValue": "input_partition_rows"}, "--cache",
          {"inputValue": "cache"}, "--storage_args", {"inputValue": "storage_args"},
          "--output_manifest_path", {"outputPath": "output_manifest_path"}], "image":
          "example_component:latest"}}, "inputs": [{"description": "Path to the input
          manifest", "name": "input_manifest_path", "type": "String"}, {"description":
          "Metadata arguments containing the run id and base path", "name": "metadata",
          "type": "String"}, {"default": "None", "description": "The component specification
          as a dictionary", "name": "component_spec", "type": "JsonObject"}, {"default":
          "None", "description": "The number of rows to load per partition. Set to
          override the automatic partitioning", "name": "input_partition_rows", "type":
          "String"}, {"default": "True", "description": "Set to False to disable caching,
          True by default.", "name": "cache", "type": "Boolean"}, {"description":
          "Storage arguments", "name": "storage_args", "type": "String"}], "name":
          "Second component", "outputs": [{"description": "Path to the output manifest",
          "name": "output_manifest_path", "type": "String"}]}'
      labels:
        pipelines.kubeflow.org/enable_caching: 'true'
        pipelines.kubeflow.org/kfp_sdk_version: 1.8.22
        pipelines.kubeflow.org/pipeline-sdk-type: kfp
    name: second-component
    outputs:
      artifacts:
      - name: second-component-output_manifest_path
        path: /tmp/outputs/output_manifest_path/data
  - dag:
      tasks:
      - name: first-component
        template: first-component
      - arguments:
          artifacts:
          - from: '{{tasks.first-component.outputs.artifacts.first-component-output_manifest_path}}'
            name: first-component-output_manifest_path
        dependencies:
        - first-component
        name: second-component
        template: second-component
      - arguments:
          artifacts:
          - from: '{{tasks.second-component.outputs.artifacts.second-component-output_manifest_path}}'
            name: second-component-output_manifest_path
        dependencies:
        - second-component
        name: third-component
        template: third-component
    name: test-pipeline
  - container:
      args: []
      command:
      - fondant
      - execute
      - main
      - --input_manifest_path
      - /tmp/inputs/input_manifest_path/data
      - --metadata
      - '{"base_path": "/foo/bar", "pipeline_name": "test_pipeline", "run_id": "test_pipeline-20230101000000",
        "component_id": "third_component"}'
      - --component_spec
      - '{"args": {"storage_args": {"description": "Storage arguments", "type": "str"}},
        "consumes": {"captions": {"fields": {"data": {"type": "string"}}}, "embeddings":
        {"fields": {"data": {"items": {"type": "float32"}, "type": "array"}}}, "images":
        {"fields": {"data": {"type": "binary"}}}}, "description": "This is an example
        component", "image": "example_component:latest", "name": "Third component",
        "produces": {"additionalSubsets": false, "images": {"fields": {"data": {"type":
        "binary"}}}}}'
      - --input_partition_rows
      - None
      - --cache
      - 'True'
      - --storage_args
      - a dummy string arg
      - --output_manifest_path
      - /tmp/outputs/output_manifest_path/data
      image: example_component:latest
    inputs:
      artifacts:
      - name: second-component-output_manifest_path
        path: /tmp/inputs/input_manifest_path/data
    metadata:
      annotations:
        pipelines.kubeflow.org/arguments.parameters: '{"cache": "True", "component_spec":
          "{\"args\": {\"storage_args\": {\"description\": \"Storage arguments\",
          \"type\": \"str\"}}, \"consumes\": {\"captions\": {\"fields\": {\"data\":
          {\"type\": \"string\"}}}, \"embeddings\": {\"fields\": {\"data\": {\"items\":
          {\"type\": \"float32\"}, \"type\": \"array\"}}}, \"images\": {\"fields\":
          {\"data\": {\"type\": \"binary\"}}}}, \"description\": \"This is an example
          component\", \"image\": \"example_component:latest\", \"name\": \"Third
          component\", \"produces\": {\"additionalSubsets\": false, \"images\": {\"fields\":
          {\"data\": {\"type\": \"binary\"}}}}}", "input_partition_rows": "None",
          "metadata": "{\"base_path\": \"/foo/bar\", \"pipeline_name\": \"test_pipeline\",
          \"run_id\": \"test_pipeline-20230101000000\", \"component_id\": \"third_component\"}",
          "storage_args": "a dummy string arg"}'
<<<<<<< HEAD
        pipelines.kubeflow.org/component_ref: '{"digest": "1e046431005550ef44b372f39ad5aa1ee8720aad87404344e5dee8830e862ef0"}'
=======
        pipelines.kubeflow.org/component_ref: '{"digest": "4e728e3a6242c68816de163eb5ec0398940c5fb6746adf57223ca595103e6c2a"}'
>>>>>>> 293aa414
        pipelines.kubeflow.org/component_spec: '{"description": "This is an example
          component", "implementation": {"container": {"command": ["fondant", "execute",
          "main", "--input_manifest_path", {"inputPath": "input_manifest_path"}, "--metadata",
          {"inputValue": "metadata"}, "--component_spec", {"inputValue": "component_spec"},
          "--input_partition_rows", {"inputValue": "input_partition_rows"}, "--cache",
          {"inputValue": "cache"}, "--storage_args", {"inputValue": "storage_args"},
          "--output_manifest_path", {"outputPath": "output_manifest_path"}], "image":
          "example_component:latest"}}, "inputs": [{"description": "Path to the input
          manifest", "name": "input_manifest_path", "type": "String"}, {"description":
          "Metadata arguments containing the run id and base path", "name": "metadata",
          "type": "String"}, {"default": "None", "description": "The component specification
          as a dictionary", "name": "component_spec", "type": "JsonObject"}, {"default":
          "None", "description": "The number of rows to load per partition. Set to
          override the automatic partitioning", "name": "input_partition_rows", "type":
          "String"}, {"default": "True", "description": "Set to False to disable caching,
          True by default.", "name": "cache", "type": "Boolean"}, {"description":
          "Storage arguments", "name": "storage_args", "type": "String"}], "name":
          "Third component", "outputs": [{"description": "Path to the output manifest",
          "name": "output_manifest_path", "type": "String"}]}'
      labels:
        pipelines.kubeflow.org/enable_caching: 'true'
        pipelines.kubeflow.org/kfp_sdk_version: 1.8.22
        pipelines.kubeflow.org/pipeline-sdk-type: kfp
    name: third-component
    outputs:
      artifacts:
      - name: third-component-output_manifest_path
        path: /tmp/outputs/output_manifest_path/data<|MERGE_RESOLUTION|>--- conflicted
+++ resolved
@@ -51,7 +51,6 @@
           data: ''
     metadata:
       annotations:
-<<<<<<< HEAD
         pipelines.kubeflow.org/arguments.parameters: '{"cache": "True", "component_spec":
           "{\"args\": {\"storage_args\": {\"description\": \"Storage arguments\",
           \"type\": \"str\"}}, \"description\": \"This is an example component\",
@@ -61,19 +60,7 @@
           "disable", "metadata": "{\"base_path\": \"/foo/bar\", \"pipeline_name\":
           \"test_pipeline\", \"run_id\": \"test_pipeline-20230101000000\", \"component_id\":
           \"first_component\"}", "storage_args": "a dummy string arg"}'
-        pipelines.kubeflow.org/component_ref: '{"digest": "c875e284a40159fc1cf7ff72538f20d8b4e8255e2ba0a5ab8bc9f35554e63749"}'
-=======
-        pipelines.kubeflow.org/arguments.parameters: '{"component_spec": "{\"args\":
-          {\"storage_args\": {\"description\": \"Storage arguments\", \"type\": \"str\"}},
-          \"description\": \"This is an example component\", \"image\": \"example_component:latest\",
-          \"name\": \"First component\", \"produces\": {\"captions\": {\"fields\":
-          {\"data\": {\"type\": \"string\"}}}, \"images\": {\"fields\": {\"data\":
-          {\"type\": \"binary\"}}}}}", "input_partition_rows": "disable", "metadata":
-          "{\"base_path\": \"/foo/bar\", \"pipeline_name\": \"test_pipeline\", \"run_id\":
-          \"test_pipeline-20230101000000\", \"component_id\": \"first_component\"}",
-          "storage_args": "a dummy string arg"}'
-        pipelines.kubeflow.org/component_ref: '{"digest": "c53791e5eba77643348ea14b01bc20f273c32d827f5f1b1b896ef6965fd12d82"}'
->>>>>>> 293aa414
+        pipelines.kubeflow.org/component_ref: '{"digest": "99e50abb5261d2381b8d7ab61eadb9feff6c3d90f9a7b3ed89e69cda31c39d9b"}'
         pipelines.kubeflow.org/component_spec: '{"description": "This is an example
           component", "implementation": {"container": {"command": ["fondant", "execute",
           "main", "--input_manifest_path", {"inputPath": "input_manifest_path"}, "--metadata",
@@ -134,7 +121,6 @@
         path: /tmp/inputs/input_manifest_path/data
     metadata:
       annotations:
-<<<<<<< HEAD
         pipelines.kubeflow.org/arguments.parameters: '{"cache": "True", "component_spec":
           "{\"args\": {\"storage_args\": {\"description\": \"Storage arguments\",
           \"type\": \"str\"}}, \"consumes\": {\"images\": {\"fields\": {\"data\":
@@ -145,20 +131,7 @@
           "{\"base_path\": \"/foo/bar\", \"pipeline_name\": \"test_pipeline\", \"run_id\":
           \"test_pipeline-20230101000000\", \"component_id\": \"second_component\"}",
           "storage_args": "a dummy string arg"}'
-        pipelines.kubeflow.org/component_ref: '{"digest": "2a0e03ee4ece8a9aeff2730ee2f19aa52f2fc3f895381c71b2f6a5834d2d1cb6"}'
-=======
-        pipelines.kubeflow.org/arguments.parameters: '{"component_spec": "{\"args\":
-          {\"storage_args\": {\"description\": \"Storage arguments\", \"type\": \"str\"}},
-          \"consumes\": {\"images\": {\"fields\": {\"data\": {\"type\": \"binary\"}}}},
-          \"description\": \"This is an example component\", \"image\": \"example_component:latest\",
-          \"name\": \"Second component\", \"produces\": {\"embeddings\": {\"fields\":
-          {\"data\": {\"items\": {\"type\": \"float32\"}, \"type\": \"array\"}}}}}",
-          "input_partition_rows": "10", "metadata": "{\"base_path\": \"/foo/bar\",
-          \"pipeline_name\": \"test_pipeline\", \"run_id\": \"test_pipeline-20230101000000\",
-          \"component_id\": \"second_component\"}", "storage_args": "a dummy string
-          arg"}'
-        pipelines.kubeflow.org/component_ref: '{"digest": "455aeccd323115d9caae33621d3ecf5ad4de86da321f97c3761f77bc962f7fc2"}'
->>>>>>> 293aa414
+        pipelines.kubeflow.org/component_ref: '{"digest": "e157b93359593b46563237b985194771d9a8f106a3577a7c5f4746b170fe5b23"}'
         pipelines.kubeflow.org/component_spec: '{"description": "This is an example
           component", "implementation": {"container": {"command": ["fondant", "execute",
           "main", "--input_manifest_path", {"inputPath": "input_manifest_path"}, "--metadata",
@@ -254,11 +227,7 @@
           "metadata": "{\"base_path\": \"/foo/bar\", \"pipeline_name\": \"test_pipeline\",
           \"run_id\": \"test_pipeline-20230101000000\", \"component_id\": \"third_component\"}",
           "storage_args": "a dummy string arg"}'
-<<<<<<< HEAD
-        pipelines.kubeflow.org/component_ref: '{"digest": "1e046431005550ef44b372f39ad5aa1ee8720aad87404344e5dee8830e862ef0"}'
-=======
-        pipelines.kubeflow.org/component_ref: '{"digest": "4e728e3a6242c68816de163eb5ec0398940c5fb6746adf57223ca595103e6c2a"}'
->>>>>>> 293aa414
+        pipelines.kubeflow.org/component_ref: '{"digest": "a8c0d8c46f876326331c3fb551bbf90530abab1e1d070a2cd7725635e7664f06"}'
         pipelines.kubeflow.org/component_spec: '{"description": "This is an example
           component", "implementation": {"container": {"command": ["fondant", "execute",
           "main", "--input_manifest_path", {"inputPath": "input_manifest_path"}, "--metadata",
