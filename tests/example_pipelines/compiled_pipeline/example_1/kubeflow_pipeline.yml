--- conflicted
+++ resolved
@@ -1,32 +1,22 @@
 apiVersion: argoproj.io/v1alpha1
 kind: Workflow
 metadata:
-<<<<<<< HEAD
   annotations:
     pipelines.kubeflow.org/kfp_sdk_version: 1.8.22
     pipelines.kubeflow.org/pipeline_compilation_time: '2023-01-01T00:00:00'
-    pipelines.kubeflow.org/pipeline_spec: '{"name": "Kfp pipeline"}'
-  generateName: kfp-pipeline-
+    pipelines.kubeflow.org/pipeline_spec: '{"description": "description of the test
+      pipeline", "name": "test_pipeline"}'
+  generateName: test-pipeline-
   labels:
     pipelines.kubeflow.org/kfp_sdk_version: 1.8.22
 spec:
   arguments:
     parameters: []
-  entrypoint: kfp-pipeline
+  entrypoint: test-pipeline
   serviceAccountName: pipeline-runner
-=======
-  generateName: test-pipeline-
-  annotations: {pipelines.kubeflow.org/kfp_sdk_version: 1.8.22, pipelines.kubeflow.org/pipeline_compilation_time: '2023-01-01T00:00:00',
-    pipelines.kubeflow.org/pipeline_spec: '{"description": "description of the test
-      pipeline", "name": "test_pipeline"}'}
-  labels: {pipelines.kubeflow.org/kfp_sdk_version: 1.8.22}
-spec:
-  entrypoint: test-pipeline
->>>>>>> 06519b85
   templates:
   - container:
       args: []
-<<<<<<< HEAD
       command:
       - python3
       - main.py
@@ -41,24 +31,12 @@
         "string"}}}, "images": {"fields": {"data": {"type": "binary"}}}}}'
       - --input_partition_rows
       - disable
-      - --output_partition_size
-      - disable
       - --index_column
       - None
       - --storage_args
       - a dummy string arg
       - --output_manifest_path
       - /tmp/outputs/output_manifest_path/data
-=======
-      command: [python3, main.py, --input_manifest_path, /tmp/inputs/input_manifest_path/data,
-        --metadata, '{"base_path": "/foo/bar", "run_id": "{{workflow.name}}"}', --component_spec,
-        '{"args": {"storage_args": {"description": "Storage arguments", "type": "str"}},
-          "description": "This is an example component", "image": "example_component:latest",
-          "name": "First component", "produces": {"captions": {"fields": {"data":
-          {"type": "string"}}}, "images": {"fields": {"data": {"type": "binary"}}}}}',
-        --input_partition_rows, disable, --storage_args, a dummy string arg, --output_manifest_path,
-        /tmp/outputs/output_manifest_path/data]
->>>>>>> 06519b85
       image: example_component:latest
     inputs:
       artifacts:
@@ -67,7 +45,6 @@
         raw:
           data: ''
     metadata:
-<<<<<<< HEAD
       annotations:
         pipelines.kubeflow.org/arguments.parameters: '{"component_spec": "{\"args\":
           {\"storage_args\": {\"description\": \"Storage arguments\", \"type\": \"str\"}},
@@ -76,40 +53,24 @@
           {\"data\": {\"type\": \"string\"}}}, \"images\": {\"fields\": {\"data\":
           {\"type\": \"binary\"}}}}}", "index_column": "None", "input_partition_rows":
           "disable", "metadata": "{\"base_path\": \"/foo/bar\", \"run_id\": \"{{workflow.name}}\"}",
-          "output_partition_size": "disable", "storage_args": "a dummy string arg"}'
-        pipelines.kubeflow.org/component_ref: '{"digest": "31fd0f3179f420fd171e35ebcbb1e8e8410ebd11f481ecc091c07c0a63d565c4"}'
+          "storage_args": "a dummy string arg"}'
+        pipelines.kubeflow.org/component_ref: '{"digest": "86897a318593785f09cc9a50400873b0b284a7abffc526289710de78fb7616ae"}'
         pipelines.kubeflow.org/component_spec: '{"description": "This is an example
           component", "implementation": {"container": {"command": ["python3", "main.py",
           "--input_manifest_path", {"inputPath": "input_manifest_path"}, "--metadata",
           {"inputValue": "metadata"}, "--component_spec", {"inputValue": "component_spec"},
-          "--input_partition_rows", {"inputValue": "input_partition_rows"}, "--output_partition_size",
-          {"inputValue": "output_partition_size"}, "--index_column", {"inputValue":
-          "index_column"}, "--storage_args", {"inputValue": "storage_args"}, "--output_manifest_path",
-=======
-      labels:
-        pipelines.kubeflow.org/kfp_sdk_version: 1.8.22
-        pipelines.kubeflow.org/pipeline-sdk-type: kfp
-        pipelines.kubeflow.org/enable_caching: "true"
-      annotations: {pipelines.kubeflow.org/component_spec: '{"description": "This
-          is an example component", "implementation": {"container": {"command": ["python3",
-          "main.py", "--input_manifest_path", {"inputPath": "input_manifest_path"},
-          "--metadata", {"inputValue": "metadata"}, "--component_spec", {"inputValue":
-          "component_spec"}, "--input_partition_rows", {"inputValue": "input_partition_rows"},
-          "--storage_args", {"inputValue": "storage_args"}, "--output_manifest_path",
->>>>>>> 06519b85
-          {"outputPath": "output_manifest_path"}], "image": "example_component:latest"}},
-          "inputs": [{"description": "Path to the input manifest", "name": "input_manifest_path",
-          "type": "String"}, {"description": "Metadata arguments containing the run
-          id and base path", "name": "metadata", "type": "String"}, {"default": "None",
-          "description": "The component specification as a dictionary", "name": "component_spec",
-          "type": "JsonObject"}, {"default": "None", "description": "The number of
-          rows to load per partition. Set to override the automatic partitioning",
-<<<<<<< HEAD
-          "name": "input_partition_rows", "type": "String"}, {"default": "None", "description":
-          "The size of the output partition size, defaults to 250MB. Set to `disable`
-          to disable the automatic partitioning", "name": "output_partition_size",
-          "type": "String"}, {"default": "False", "description": "Column to set index
-          to in the load component, if not specified a default monotonically increasing
+          "--input_partition_rows", {"inputValue": "input_partition_rows"}, "--index_column",
+          {"inputValue": "index_column"}, "--storage_args", {"inputValue": "storage_args"},
+          "--output_manifest_path", {"outputPath": "output_manifest_path"}], "image":
+          "example_component:latest"}}, "inputs": [{"description": "Path to the input
+          manifest", "name": "input_manifest_path", "type": "String"}, {"description":
+          "Metadata arguments containing the run id and base path", "name": "metadata",
+          "type": "String"}, {"default": "None", "description": "The component specification
+          as a dictionary", "name": "component_spec", "type": "JsonObject"}, {"default":
+          "None", "description": "The number of rows to load per partition. Set to
+          override the automatic partitioning", "name": "input_partition_rows", "type":
+          "String"}, {"default": "False", "description": "Column to set index to in
+          the load component, if not specified a default monotonically increasing
           index that starts from 1 will be set", "name": "index_column", "type": "String"},
           {"description": "Storage arguments", "name": "storage_args", "type": "String"}],
           "name": "First component", "outputs": [{"description": "Path to the output
@@ -122,6 +83,75 @@
     outputs:
       artifacts:
       - name: first-component-output_manifest_path
+        path: /tmp/outputs/output_manifest_path/data
+  - container:
+      args: []
+      command:
+      - python3
+      - main.py
+      - --input_manifest_path
+      - /tmp/inputs/input_manifest_path/data
+      - --metadata
+      - '{"base_path": "/foo/bar", "run_id": "{{workflow.name}}"}'
+      - --component_spec
+      - '{"args": {"storage_args": {"description": "Storage arguments", "type": "str"}},
+        "consumes": {"images": {"fields": {"data": {"type": "binary"}}}}, "description":
+        "This is an example component", "image": "example_component:latest", "name":
+        "Second component", "produces": {"embeddings": {"fields": {"data": {"items":
+        {"type": "float32"}, "type": "array"}}}}}'
+      - --input_partition_rows
+      - '10'
+      - --index_column
+      - None
+      - --storage_args
+      - a dummy string arg
+      - --output_manifest_path
+      - /tmp/outputs/output_manifest_path/data
+      image: example_component:latest
+    inputs:
+      artifacts:
+      - name: first-component-output_manifest_path
+        path: /tmp/inputs/input_manifest_path/data
+    metadata:
+      annotations:
+        pipelines.kubeflow.org/arguments.parameters: '{"component_spec": "{\"args\":
+          {\"storage_args\": {\"description\": \"Storage arguments\", \"type\": \"str\"}},
+          \"consumes\": {\"images\": {\"fields\": {\"data\": {\"type\": \"binary\"}}}},
+          \"description\": \"This is an example component\", \"image\": \"example_component:latest\",
+          \"name\": \"Second component\", \"produces\": {\"embeddings\": {\"fields\":
+          {\"data\": {\"items\": {\"type\": \"float32\"}, \"type\": \"array\"}}}}}",
+          "index_column": "None", "input_partition_rows": "10", "metadata": "{\"base_path\":
+          \"/foo/bar\", \"run_id\": \"{{workflow.name}}\"}", "storage_args": "a dummy
+          string arg"}'
+        pipelines.kubeflow.org/component_ref: '{"digest": "72488fbf4028952c602bb95fe7e30295090d60e66a5c05df9a06e06d78125e07"}'
+        pipelines.kubeflow.org/component_spec: '{"description": "This is an example
+          component", "implementation": {"container": {"command": ["python3", "main.py",
+          "--input_manifest_path", {"inputPath": "input_manifest_path"}, "--metadata",
+          {"inputValue": "metadata"}, "--component_spec", {"inputValue": "component_spec"},
+          "--input_partition_rows", {"inputValue": "input_partition_rows"}, "--index_column",
+          {"inputValue": "index_column"}, "--storage_args", {"inputValue": "storage_args"},
+          "--output_manifest_path", {"outputPath": "output_manifest_path"}], "image":
+          "example_component:latest"}}, "inputs": [{"description": "Path to the input
+          manifest", "name": "input_manifest_path", "type": "String"}, {"description":
+          "Metadata arguments containing the run id and base path", "name": "metadata",
+          "type": "String"}, {"default": "None", "description": "The component specification
+          as a dictionary", "name": "component_spec", "type": "JsonObject"}, {"default":
+          "None", "description": "The number of rows to load per partition. Set to
+          override the automatic partitioning", "name": "input_partition_rows", "type":
+          "String"}, {"default": "False", "description": "Column to set index to in
+          the load component, if not specified a default monotonically increasing
+          index that starts from 1 will be set", "name": "index_column", "type": "String"},
+          {"description": "Storage arguments", "name": "storage_args", "type": "String"}],
+          "name": "Second component", "outputs": [{"description": "Path to the output
+          manifest", "name": "output_manifest_path", "type": "String"}]}'
+      labels:
+        pipelines.kubeflow.org/enable_caching: 'true'
+        pipelines.kubeflow.org/kfp_sdk_version: 1.8.22
+        pipelines.kubeflow.org/pipeline-sdk-type: kfp
+    name: second-component
+    outputs:
+      artifacts:
+      - name: second-component-output_manifest_path
         path: /tmp/outputs/output_manifest_path/data
   - dag:
       tasks:
@@ -143,120 +173,7 @@
         - second-component
         name: third-component
         template: third-component
-    name: kfp-pipeline
-  - container:
-      args: []
-      command:
-      - python3
-      - main.py
-      - --input_manifest_path
-      - /tmp/inputs/input_manifest_path/data
-      - --metadata
-      - '{"base_path": "/foo/bar", "run_id": "{{workflow.name}}"}'
-      - --component_spec
-      - '{"args": {"storage_args": {"description": "Storage arguments", "type": "str"}},
-        "consumes": {"images": {"fields": {"data": {"type": "binary"}}}}, "description":
-        "This is an example component", "image": "example_component:latest", "name":
-        "Second component", "produces": {"embeddings": {"fields": {"data": {"items":
-        {"type": "float32"}, "type": "array"}}}}}'
-      - --input_partition_rows
-      - '10'
-      - --output_partition_size
-      - 30MB
-      - --index_column
-      - None
-      - --storage_args
-      - a dummy string arg
-      - --output_manifest_path
-      - /tmp/outputs/output_manifest_path/data
-=======
-          "name": "input_partition_rows", "type": "String"}, {"description": "Storage
-          arguments", "name": "storage_args", "type": "String"}], "name": "First component",
-          "outputs": [{"description": "Path to the output manifest", "name": "output_manifest_path",
-          "type": "String"}]}', pipelines.kubeflow.org/component_ref: '{"digest":
-          "2a304ce49a15404ba50dfd8b56ec43fa8ac8c29f80579d1c8fb974d3f1a5c87f"}', pipelines.kubeflow.org/arguments.parameters: '{"component_spec":
-          "{\"args\": {\"storage_args\": {\"description\": \"Storage arguments\",
-          \"type\": \"str\"}}, \"description\": \"This is an example component\",
-          \"image\": \"example_component:latest\", \"name\": \"First component\",
-          \"produces\": {\"captions\": {\"fields\": {\"data\": {\"type\": \"string\"}}},
-          \"images\": {\"fields\": {\"data\": {\"type\": \"binary\"}}}}}", "input_partition_rows":
-          "disable", "metadata": "{\"base_path\": \"/foo/bar\", \"run_id\": \"{{workflow.name}}\"}",
-          "storage_args": "a dummy string arg"}'}
-  - name: second-component
-    container:
-      args: []
-      command: [python3, main.py, --input_manifest_path, /tmp/inputs/input_manifest_path/data,
-        --metadata, '{"base_path": "/foo/bar", "run_id": "{{workflow.name}}"}', --component_spec,
-        '{"args": {"storage_args": {"description": "Storage arguments", "type": "str"}},
-          "consumes": {"images": {"fields": {"data": {"type": "binary"}}}}, "description":
-          "This is an example component", "image": "example_component:latest", "name":
-          "Second component", "produces": {"embeddings": {"fields": {"data": {"items":
-          {"type": "float32"}, "type": "array"}}}}}', --input_partition_rows, '10',
-        --storage_args, a dummy string arg, --output_manifest_path, /tmp/outputs/output_manifest_path/data]
->>>>>>> 06519b85
-      image: example_component:latest
-    inputs:
-      artifacts:
-      - name: first-component-output_manifest_path
-        path: /tmp/inputs/input_manifest_path/data
-    metadata:
-<<<<<<< HEAD
-      annotations:
-        pipelines.kubeflow.org/arguments.parameters: '{"component_spec": "{\"args\":
-          {\"storage_args\": {\"description\": \"Storage arguments\", \"type\": \"str\"}},
-          \"consumes\": {\"images\": {\"fields\": {\"data\": {\"type\": \"binary\"}}}},
-          \"description\": \"This is an example component\", \"image\": \"example_component:latest\",
-          \"name\": \"Second component\", \"produces\": {\"embeddings\": {\"fields\":
-          {\"data\": {\"items\": {\"type\": \"float32\"}, \"type\": \"array\"}}}}}",
-          "index_column": "None", "input_partition_rows": "10", "metadata": "{\"base_path\":
-          \"/foo/bar\", \"run_id\": \"{{workflow.name}}\"}", "output_partition_size":
-          "30MB", "storage_args": "a dummy string arg"}'
-        pipelines.kubeflow.org/component_ref: '{"digest": "414dd6bc1ff4c6a5bfd9d8e752ce9fed77013188cfaacd7e6772764b06dee32f"}'
-        pipelines.kubeflow.org/component_spec: '{"description": "This is an example
-          component", "implementation": {"container": {"command": ["python3", "main.py",
-          "--input_manifest_path", {"inputPath": "input_manifest_path"}, "--metadata",
-          {"inputValue": "metadata"}, "--component_spec", {"inputValue": "component_spec"},
-          "--input_partition_rows", {"inputValue": "input_partition_rows"}, "--output_partition_size",
-          {"inputValue": "output_partition_size"}, "--index_column", {"inputValue":
-          "index_column"}, "--storage_args", {"inputValue": "storage_args"}, "--output_manifest_path",
-=======
-      labels:
-        pipelines.kubeflow.org/kfp_sdk_version: 1.8.22
-        pipelines.kubeflow.org/pipeline-sdk-type: kfp
-        pipelines.kubeflow.org/enable_caching: "true"
-      annotations: {pipelines.kubeflow.org/component_spec: '{"description": "This
-          is an example component", "implementation": {"container": {"command": ["python3",
-          "main.py", "--input_manifest_path", {"inputPath": "input_manifest_path"},
-          "--metadata", {"inputValue": "metadata"}, "--component_spec", {"inputValue":
-          "component_spec"}, "--input_partition_rows", {"inputValue": "input_partition_rows"},
-          "--storage_args", {"inputValue": "storage_args"}, "--output_manifest_path",
->>>>>>> 06519b85
-          {"outputPath": "output_manifest_path"}], "image": "example_component:latest"}},
-          "inputs": [{"description": "Path to the input manifest", "name": "input_manifest_path",
-          "type": "String"}, {"description": "Metadata arguments containing the run
-          id and base path", "name": "metadata", "type": "String"}, {"default": "None",
-          "description": "The component specification as a dictionary", "name": "component_spec",
-          "type": "JsonObject"}, {"default": "None", "description": "The number of
-          rows to load per partition. Set to override the automatic partitioning",
-<<<<<<< HEAD
-          "name": "input_partition_rows", "type": "String"}, {"default": "None", "description":
-          "The size of the output partition size, defaults to 250MB. Set to `disable`
-          to disable the automatic partitioning", "name": "output_partition_size",
-          "type": "String"}, {"default": "False", "description": "Column to set index
-          to in the load component, if not specified a default monotonically increasing
-          index that starts from 1 will be set", "name": "index_column", "type": "String"},
-          {"description": "Storage arguments", "name": "storage_args", "type": "String"}],
-          "name": "Second component", "outputs": [{"description": "Path to the output
-          manifest", "name": "output_manifest_path", "type": "String"}]}'
-      labels:
-        pipelines.kubeflow.org/enable_caching: 'true'
-        pipelines.kubeflow.org/kfp_sdk_version: 1.8.22
-        pipelines.kubeflow.org/pipeline-sdk-type: kfp
-    name: second-component
-    outputs:
-      artifacts:
-      - name: second-component-output_manifest_path
-        path: /tmp/outputs/output_manifest_path/data
+    name: test-pipeline
   - container:
       args: []
       command:
@@ -277,8 +194,6 @@
         {"data": {"type": "binary"}}}}}'
       - --input_partition_rows
       - None
-      - --output_partition_size
-      - None
       - --index_column
       - None
       - --storage_args
@@ -287,51 +202,6 @@
       - '[1, 2, 3]'
       - --output_manifest_path
       - /tmp/outputs/output_manifest_path/data
-=======
-          "name": "input_partition_rows", "type": "String"}, {"description": "Storage
-          arguments", "name": "storage_args", "type": "String"}], "name": "Second
-          component", "outputs": [{"description": "Path to the output manifest", "name":
-          "output_manifest_path", "type": "String"}]}', pipelines.kubeflow.org/component_ref: '{"digest":
-          "a02b0189397a2d9318982201f020dbbbe3962427ed150fe58cc69ff508cc68bb"}', pipelines.kubeflow.org/arguments.parameters: '{"component_spec":
-          "{\"args\": {\"storage_args\": {\"description\": \"Storage arguments\",
-          \"type\": \"str\"}}, \"consumes\": {\"images\": {\"fields\": {\"data\":
-          {\"type\": \"binary\"}}}}, \"description\": \"This is an example component\",
-          \"image\": \"example_component:latest\", \"name\": \"Second component\",
-          \"produces\": {\"embeddings\": {\"fields\": {\"data\": {\"items\": {\"type\":
-          \"float32\"}, \"type\": \"array\"}}}}}", "input_partition_rows": "10", "metadata":
-          "{\"base_path\": \"/foo/bar\", \"run_id\": \"{{workflow.name}}\"}", "storage_args":
-          "a dummy string arg"}'}
-  - name: test-pipeline
-    dag:
-      tasks:
-      - {name: first-component, template: first-component}
-      - name: second-component
-        template: second-component
-        dependencies: [first-component]
-        arguments:
-          artifacts:
-          - {name: first-component-output_manifest_path, from: '{{tasks.first-component.outputs.artifacts.first-component-output_manifest_path}}'}
-      - name: third-component
-        template: third-component
-        dependencies: [second-component]
-        arguments:
-          artifacts:
-          - {name: second-component-output_manifest_path, from: '{{tasks.second-component.outputs.artifacts.second-component-output_manifest_path}}'}
-  - name: third-component
-    container:
-      args: []
-      command: [python3, main.py, --input_manifest_path, /tmp/inputs/input_manifest_path/data,
-        --metadata, '{"base_path": "/foo/bar", "run_id": "{{workflow.name}}"}', --component_spec,
-        '{"args": {"some_list": {"description": "Some list", "items": {"type": "int"},
-          "type": "list"}, "storage_args": {"description": "Storage arguments", "type":
-          "str"}}, "consumes": {"captions": {"fields": {"data": {"type": "string"}}},
-          "embeddings": {"fields": {"data": {"items": {"type": "float32"}, "type":
-          "array"}}}, "images": {"fields": {"data": {"type": "binary"}}}}, "description":
-          "This is an example component", "image": "example_component:latest", "name":
-          "Third component", "produces": {"additionalSubsets": false, "images": {"fields":
-          {"data": {"type": "binary"}}}}}', --input_partition_rows, None, --storage_args,
-        a dummy string arg, --some_list, '[1, 2, 3]', --output_manifest_path, /tmp/outputs/output_manifest_path/data]
->>>>>>> 06519b85
       image: example_component:latest
     inputs:
       artifacts:
@@ -350,78 +220,36 @@
           component\", \"produces\": {\"additionalSubsets\": false, \"images\": {\"fields\":
           {\"data\": {\"type\": \"binary\"}}}}}", "index_column": "None", "input_partition_rows":
           "None", "metadata": "{\"base_path\": \"/foo/bar\", \"run_id\": \"{{workflow.name}}\"}",
-          "output_partition_size": "None", "some_list": "[1, 2, 3]", "storage_args":
-          "a dummy string arg"}'
-        pipelines.kubeflow.org/component_ref: '{"digest": "7777c46e5d6baee6f8a89b46a8503df4e26d7b36fc8d98e927b9164c535eaee7"}'
+          "some_list": "[1, 2, 3]", "storage_args": "a dummy string arg"}'
+        pipelines.kubeflow.org/component_ref: '{"digest": "add12b2079a4ae4d23c4e3917764c5265951acca04e584905a882b7cc30a226d"}'
         pipelines.kubeflow.org/component_spec: '{"description": "This is an example
           component", "implementation": {"container": {"command": ["python3", "main.py",
           "--input_manifest_path", {"inputPath": "input_manifest_path"}, "--metadata",
           {"inputValue": "metadata"}, "--component_spec", {"inputValue": "component_spec"},
-          "--input_partition_rows", {"inputValue": "input_partition_rows"}, "--output_partition_size",
-          {"inputValue": "output_partition_size"}, "--index_column", {"inputValue":
-          "index_column"}, "--storage_args", {"inputValue": "storage_args"}, "--some_list",
-          {"inputValue": "some_list"}, "--output_manifest_path", {"outputPath": "output_manifest_path"}],
-          "image": "example_component:latest"}}, "inputs": [{"description": "Path
-          to the input manifest", "name": "input_manifest_path", "type": "String"},
-          {"description": "Metadata arguments containing the run id and base path",
-          "name": "metadata", "type": "String"}, {"default": "None", "description":
-          "The component specification as a dictionary", "name": "component_spec",
+          "--input_partition_rows", {"inputValue": "input_partition_rows"}, "--index_column",
+          {"inputValue": "index_column"}, "--storage_args", {"inputValue": "storage_args"},
+          "--some_list", {"inputValue": "some_list"}, "--output_manifest_path", {"outputPath":
+          "output_manifest_path"}], "image": "example_component:latest"}}, "inputs":
+          [{"description": "Path to the input manifest", "name": "input_manifest_path",
+          "type": "String"}, {"description": "Metadata arguments containing the run
+          id and base path", "name": "metadata", "type": "String"}, {"default": "None",
+          "description": "The component specification as a dictionary", "name": "component_spec",
           "type": "JsonObject"}, {"default": "None", "description": "The number of
           rows to load per partition. Set to override the automatic partitioning",
-          "name": "input_partition_rows", "type": "String"}, {"default": "None", "description":
-          "The size of the output partition size, defaults to 250MB. Set to `disable`
-          to disable the automatic partitioning", "name": "output_partition_size",
-          "type": "String"}, {"default": "False", "description": "Column to set index
-          to in the load component, if not specified a default monotonically increasing
-          index that starts from 1 will be set", "name": "index_column", "type": "String"},
-          {"description": "Storage arguments", "name": "storage_args", "type": "String"},
-          {"description": "Some list", "name": "some_list", "type": "JsonArray"}],
-          "name": "Third component", "outputs": [{"description": "Path to the output
-          manifest", "name": "output_manifest_path", "type": "String"}]}'
+          "name": "input_partition_rows", "type": "String"}, {"default": "False",
+          "description": "Column to set index to in the load component, if not specified
+          a default monotonically increasing index that starts from 1 will be set",
+          "name": "index_column", "type": "String"}, {"description": "Storage arguments",
+          "name": "storage_args", "type": "String"}, {"description": "Some list",
+          "name": "some_list", "type": "JsonArray"}], "name": "Third component", "outputs":
+          [{"description": "Path to the output manifest", "name": "output_manifest_path",
+          "type": "String"}]}'
       labels:
         pipelines.kubeflow.org/enable_caching: 'true'
         pipelines.kubeflow.org/kfp_sdk_version: 1.8.22
         pipelines.kubeflow.org/pipeline-sdk-type: kfp
-<<<<<<< HEAD
     name: third-component
     outputs:
       artifacts:
       - name: third-component-output_manifest_path
-        path: /tmp/outputs/output_manifest_path/data
-=======
-        pipelines.kubeflow.org/enable_caching: "true"
-      annotations: {pipelines.kubeflow.org/component_spec: '{"description": "This
-          is an example component", "implementation": {"container": {"command": ["python3",
-          "main.py", "--input_manifest_path", {"inputPath": "input_manifest_path"},
-          "--metadata", {"inputValue": "metadata"}, "--component_spec", {"inputValue":
-          "component_spec"}, "--input_partition_rows", {"inputValue": "input_partition_rows"},
-          "--storage_args", {"inputValue": "storage_args"}, "--some_list", {"inputValue":
-          "some_list"}, "--output_manifest_path", {"outputPath": "output_manifest_path"}],
-          "image": "example_component:latest"}}, "inputs": [{"description": "Path
-          to the input manifest", "name": "input_manifest_path", "type": "String"},
-          {"description": "Metadata arguments containing the run id and base path",
-          "name": "metadata", "type": "String"}, {"default": "None", "description":
-          "The component specification as a dictionary", "name": "component_spec",
-          "type": "JsonObject"}, {"default": "None", "description": "The number of
-          rows to load per partition. Set to override the automatic partitioning",
-          "name": "input_partition_rows", "type": "String"}, {"description": "Storage
-          arguments", "name": "storage_args", "type": "String"}, {"description": "Some
-          list", "name": "some_list", "type": "JsonArray"}], "name": "Third component",
-          "outputs": [{"description": "Path to the output manifest", "name": "output_manifest_path",
-          "type": "String"}]}', pipelines.kubeflow.org/component_ref: '{"digest":
-          "253932349a663809f2ea6fcf63ebd58f963881c6960435269d3fbe3eb17dcf53"}', pipelines.kubeflow.org/arguments.parameters: '{"component_spec":
-          "{\"args\": {\"some_list\": {\"description\": \"Some list\", \"items\":
-          {\"type\": \"int\"}, \"type\": \"list\"}, \"storage_args\": {\"description\":
-          \"Storage arguments\", \"type\": \"str\"}}, \"consumes\": {\"captions\":
-          {\"fields\": {\"data\": {\"type\": \"string\"}}}, \"embeddings\": {\"fields\":
-          {\"data\": {\"items\": {\"type\": \"float32\"}, \"type\": \"array\"}}},
-          \"images\": {\"fields\": {\"data\": {\"type\": \"binary\"}}}}, \"description\":
-          \"This is an example component\", \"image\": \"example_component:latest\",
-          \"name\": \"Third component\", \"produces\": {\"additionalSubsets\": false,
-          \"images\": {\"fields\": {\"data\": {\"type\": \"binary\"}}}}}", "input_partition_rows":
-          "None", "metadata": "{\"base_path\": \"/foo/bar\", \"run_id\": \"{{workflow.name}}\"}",
-          "some_list": "[1, 2, 3]", "storage_args": "a dummy string arg"}'}
-  arguments:
-    parameters: []
-  serviceAccountName: pipeline-runner
->>>>>>> 06519b85
+        path: /tmp/outputs/output_manifest_path/data