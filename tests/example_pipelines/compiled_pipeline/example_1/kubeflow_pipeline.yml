apiVersion: argoproj.io/v1alpha1
kind: Workflow
metadata:
  annotations:
    pipelines.kubeflow.org/kfp_sdk_version: 1.8.22
    pipelines.kubeflow.org/pipeline_compilation_time: '2023-01-01T00:00:00'
    pipelines.kubeflow.org/pipeline_spec: '{"description": "description of the test
      pipeline", "name": "test_pipeline"}'
  generateName: test-pipeline-
  labels:
    pipelines.kubeflow.org/kfp_sdk_version: 1.8.22
spec:
  arguments:
    parameters: []
  entrypoint: test-pipeline
  serviceAccountName: pipeline-runner
  templates:
  - affinity:
      nodeAffinity:
        preferredDuringSchedulingIgnoredDuringExecution:
        - preference:
            matchExpressions:
            - key: cloud.google.com/gke-preemptible
              operator: In
              values:
              - 'true'
          weight: 50
    container:
      args: []
      command:
      - fondant
      - execute
      - main
      - --input_manifest_path
      - /tmp/inputs/input_manifest_path/data
      - --metadata
      - '{"base_path": "/foo/bar", "pipeline_name": "test_pipeline", "run_id": "test_pipeline-20230101000000",
        "component_id": "first_component", "cache_key": "1"}'
      - --component_spec
      - '{"args": {"storage_args": {"description": "Storage arguments", "type": "str"}},
        "description": "This is an example component", "image": "example_component:latest",
        "name": "First component", "produces": {"captions": {"fields": {"data": {"type":
        "string"}}}, "images": {"fields": {"data": {"type": "binary"}}}}}'
      - --input_partition_rows
      - disable
      - --column_mapping
      - None
      - --cache
      - 'False'
      - --storage_args
      - a dummy string arg
      - --output_manifest_path
      - /tmp/outputs/output_manifest_path/data
      - --cluster_type
      - default
      - --client_kwargs
      - '{}'
      image: example_component:latest
      imagePullPolicy: Always
      resources:
        limits:
          memory: 512M
          nvidia.com/gpu: 1
        requests:
          memory: 256M
    inputs:
      artifacts:
      - name: input_manifest_path
        path: /tmp/inputs/input_manifest_path/data
        raw:
          data: ''
    metadata:
      annotations:
<<<<<<< HEAD
        pipelines.kubeflow.org/arguments.parameters: '{"cache": "True", "client_kwargs":
          "{}", "cluster_type": "default", "column_mapping": "None", "component_spec":
          "{\"args\": {\"storage_args\": {\"description\": \"Storage arguments\",
          \"type\": \"str\"}}, \"description\": \"This is an example component\",
          \"image\": \"example_component:latest\", \"name\": \"First component\",
          \"produces\": {\"captions\": {\"fields\": {\"data\": {\"type\": \"string\"}}},
          \"images\": {\"fields\": {\"data\": {\"type\": \"binary\"}}}}}", "input_partition_rows":
          "disable", "metadata": "{\"base_path\": \"/foo/bar\", \"pipeline_name\":
          \"test_pipeline\", \"run_id\": \"test_pipeline-20230101000000\", \"component_id\":
          \"first_component\", \"cache_key\": \"1\"}", "storage_args": "a dummy string
          arg"}'
        pipelines.kubeflow.org/component_ref: '{"digest": "e3d21e0a996f5353472773c6ba51d1601724bd104fa9a3f56c2dbd3a7ce85cc7"}'
=======
        pipelines.kubeflow.org/arguments.parameters: '{"cache": "False", "client_kwargs":
          "{}", "cluster_type": "default", "component_spec": "{\"args\": {\"storage_args\":
          {\"description\": \"Storage arguments\", \"type\": \"str\"}}, \"description\":
          \"This is an example component\", \"image\": \"example_component:latest\",
          \"name\": \"First component\", \"produces\": {\"captions\": {\"fields\":
          {\"data\": {\"type\": \"string\"}}}, \"images\": {\"fields\": {\"data\":
          {\"type\": \"binary\"}}}}}", "input_partition_rows": "disable", "metadata":
          "{\"base_path\": \"/foo/bar\", \"pipeline_name\": \"test_pipeline\", \"run_id\":
          \"test_pipeline-20230101000000\", \"component_id\": \"first_component\",
          \"cache_key\": \"1\"}", "storage_args": "a dummy string arg"}'
        pipelines.kubeflow.org/component_ref: '{"digest": "ba182d1dd6a5f8fdffb3c9e487c84d1d1b9ebbfe4b5a137a4af02be832c0c820"}'
>>>>>>> 47dcda82
        pipelines.kubeflow.org/component_spec: '{"description": "This is an example
          component", "implementation": {"container": {"command": ["fondant", "execute",
          "main", "--input_manifest_path", {"inputPath": "input_manifest_path"}, "--metadata",
          {"inputValue": "metadata"}, "--component_spec", {"inputValue": "component_spec"},
          "--input_partition_rows", {"inputValue": "input_partition_rows"}, "--column_mapping",
          {"inputValue": "column_mapping"}, "--cache", {"inputValue": "cache"}, "--storage_args",
          {"inputValue": "storage_args"}, "--output_manifest_path", {"outputPath":
          "output_manifest_path"}, "--cluster_type", {"inputValue": "cluster_type"},
          "--client_kwargs", {"inputValue": "client_kwargs"}], "image": "example_component:latest"}},
          "inputs": [{"description": "Path to the input manifest", "name": "input_manifest_path",
          "type": "String"}, {"description": "Metadata arguments containing the run
          id and base path", "name": "metadata", "type": "String"}, {"default": "None",
          "description": "The component specification as a dictionary", "name": "component_spec",
          "type": "JsonObject"}, {"default": "None", "description": "The number of
          rows to load per partition. Set to override the automatic partitioning",
          "name": "input_partition_rows", "type": "String"}, {"default": "None", "description":
          "A dictionary that maps the column names of the consumed dataset to other
          column names that match a given component specification", "name": "column_mapping",
          "type": "JsonObject"}, {"default": "True", "description": "Set to False
          to disable caching, True by default.", "name": "cache", "type": "Boolean"},
          {"default": "default", "description": "The type of cluster to use for distributed
          execution", "name": "cluster_type", "type": "String"}, {"default": "{}",
          "description": "Keyword arguments used to initialise the dask client", "name":
          "client_kwargs", "type": "JsonObject"}, {"description": "Storage arguments",
          "name": "storage_args", "type": "String"}], "name": "First component", "outputs":
          [{"description": "Path to the output manifest", "name": "output_manifest_path",
          "type": "String"}]}'
      labels:
        pipelines.kubeflow.org/enable_caching: 'true'
        pipelines.kubeflow.org/kfp_sdk_version: 1.8.22
        pipelines.kubeflow.org/pipeline-sdk-type: kfp
    name: first-component
    outputs:
      artifacts:
      - name: first-component-output_manifest_path
        path: /tmp/outputs/output_manifest_path/data
    tolerations:
    - effect: NoSchedule
      key: preemptible
      operator: Equal
      value: 'true'
  - container:
      args: []
      command:
      - fondant
      - execute
      - main
      - --input_manifest_path
      - /tmp/inputs/input_manifest_path/data
      - --metadata
      - '{"base_path": "/foo/bar", "pipeline_name": "test_pipeline", "run_id": "test_pipeline-20230101000000",
        "component_id": "second_component", "cache_key": "2"}'
      - --component_spec
      - '{"args": {"storage_args": {"description": "Storage arguments", "type": "str"}},
        "consumes": {"images": {"fields": {"data": {"type": "binary"}}}}, "description":
        "This is an example component", "image": "example_component:latest", "name":
        "Second component", "produces": {"embeddings": {"fields": {"data": {"items":
        {"type": "float32"}, "type": "array"}}}}}'
      - --input_partition_rows
      - '10'
      - --column_mapping
      - None
      - --cache
      - 'False'
      - --storage_args
      - a dummy string arg
      - --output_manifest_path
      - /tmp/outputs/output_manifest_path/data
      - --cluster_type
      - default
      - --client_kwargs
      - '{}'
      image: example_component:latest
      imagePullPolicy: Always
    inputs:
      artifacts:
      - name: first-component-output_manifest_path
        path: /tmp/inputs/input_manifest_path/data
    metadata:
      annotations:
<<<<<<< HEAD
        pipelines.kubeflow.org/arguments.parameters: '{"cache": "True", "client_kwargs":
          "{}", "cluster_type": "default", "column_mapping": "None", "component_spec":
          "{\"args\": {\"storage_args\": {\"description\": \"Storage arguments\",
          \"type\": \"str\"}}, \"consumes\": {\"images\": {\"fields\": {\"data\":
          {\"type\": \"binary\"}}}}, \"description\": \"This is an example component\",
          \"image\": \"example_component:latest\", \"name\": \"Second component\",
          \"produces\": {\"embeddings\": {\"fields\": {\"data\": {\"items\": {\"type\":
          \"float32\"}, \"type\": \"array\"}}}}}", "input_partition_rows": "10", "metadata":
          "{\"base_path\": \"/foo/bar\", \"pipeline_name\": \"test_pipeline\", \"run_id\":
          \"test_pipeline-20230101000000\", \"component_id\": \"second_component\",
          \"cache_key\": \"2\"}", "storage_args": "a dummy string arg"}'
        pipelines.kubeflow.org/component_ref: '{"digest": "db87221bec0b879c41e2e67da3f6f6ce69d40000b7d51b9601cda51f57cc0851"}'
=======
        pipelines.kubeflow.org/arguments.parameters: '{"cache": "False", "client_kwargs":
          "{}", "cluster_type": "default", "component_spec": "{\"args\": {\"storage_args\":
          {\"description\": \"Storage arguments\", \"type\": \"str\"}}, \"consumes\":
          {\"images\": {\"fields\": {\"data\": {\"type\": \"binary\"}}}}, \"description\":
          \"This is an example component\", \"image\": \"example_component:latest\",
          \"name\": \"Second component\", \"produces\": {\"embeddings\": {\"fields\":
          {\"data\": {\"items\": {\"type\": \"float32\"}, \"type\": \"array\"}}}}}",
          "input_partition_rows": "10", "metadata": "{\"base_path\": \"/foo/bar\",
          \"pipeline_name\": \"test_pipeline\", \"run_id\": \"test_pipeline-20230101000000\",
          \"component_id\": \"second_component\", \"cache_key\": \"2\"}", "storage_args":
          "a dummy string arg"}'
        pipelines.kubeflow.org/component_ref: '{"digest": "e8f5a26a42664b1e4774da40117b542baa9676368d9e05262a40e4fd10be0e68"}'
>>>>>>> 47dcda82
        pipelines.kubeflow.org/component_spec: '{"description": "This is an example
          component", "implementation": {"container": {"command": ["fondant", "execute",
          "main", "--input_manifest_path", {"inputPath": "input_manifest_path"}, "--metadata",
          {"inputValue": "metadata"}, "--component_spec", {"inputValue": "component_spec"},
          "--input_partition_rows", {"inputValue": "input_partition_rows"}, "--column_mapping",
          {"inputValue": "column_mapping"}, "--cache", {"inputValue": "cache"}, "--storage_args",
          {"inputValue": "storage_args"}, "--output_manifest_path", {"outputPath":
          "output_manifest_path"}, "--cluster_type", {"inputValue": "cluster_type"},
          "--client_kwargs", {"inputValue": "client_kwargs"}], "image": "example_component:latest"}},
          "inputs": [{"description": "Path to the input manifest", "name": "input_manifest_path",
          "type": "String"}, {"description": "Metadata arguments containing the run
          id and base path", "name": "metadata", "type": "String"}, {"default": "None",
          "description": "The component specification as a dictionary", "name": "component_spec",
          "type": "JsonObject"}, {"default": "None", "description": "The number of
          rows to load per partition. Set to override the automatic partitioning",
          "name": "input_partition_rows", "type": "String"}, {"default": "None", "description":
          "A dictionary that maps the column names of the consumed dataset to other
          column names that match a given component specification", "name": "column_mapping",
          "type": "JsonObject"}, {"default": "True", "description": "Set to False
          to disable caching, True by default.", "name": "cache", "type": "Boolean"},
          {"default": "default", "description": "The type of cluster to use for distributed
          execution", "name": "cluster_type", "type": "String"}, {"default": "{}",
          "description": "Keyword arguments used to initialise the dask client", "name":
          "client_kwargs", "type": "JsonObject"}, {"description": "Storage arguments",
          "name": "storage_args", "type": "String"}], "name": "Second component",
          "outputs": [{"description": "Path to the output manifest", "name": "output_manifest_path",
          "type": "String"}]}'
      labels:
        pipelines.kubeflow.org/enable_caching: 'true'
        pipelines.kubeflow.org/kfp_sdk_version: 1.8.22
        pipelines.kubeflow.org/pipeline-sdk-type: kfp
    name: second-component
    outputs:
      artifacts:
      - name: second-component-output_manifest_path
        path: /tmp/outputs/output_manifest_path/data
  - dag:
      tasks:
      - name: first-component
        template: first-component
      - arguments:
          artifacts:
          - from: '{{tasks.first-component.outputs.artifacts.first-component-output_manifest_path}}'
            name: first-component-output_manifest_path
        dependencies:
        - first-component
        name: second-component
        template: second-component
      - arguments:
          artifacts:
          - from: '{{tasks.second-component.outputs.artifacts.second-component-output_manifest_path}}'
            name: second-component-output_manifest_path
        dependencies:
        - second-component
        name: third-component
        template: third-component
    name: test-pipeline
  - container:
      args: []
      command:
      - fondant
      - execute
      - main
      - --input_manifest_path
      - /tmp/inputs/input_manifest_path/data
      - --metadata
      - '{"base_path": "/foo/bar", "pipeline_name": "test_pipeline", "run_id": "test_pipeline-20230101000000",
        "component_id": "third_component", "cache_key": "3"}'
      - --component_spec
      - '{"args": {"storage_args": {"description": "Storage arguments", "type": "str"}},
        "consumes": {"captions": {"fields": {"data": {"type": "string"}}}, "embeddings":
        {"fields": {"data": {"items": {"type": "float32"}, "type": "array"}}}, "images":
        {"fields": {"data": {"type": "binary"}}}}, "description": "This is an example
        component", "image": "example_component:latest", "name": "Third component",
        "produces": {"additionalSubsets": false, "images": {"fields": {"data": {"type":
        "binary"}}}}}'
      - --input_partition_rows
      - None
      - --column_mapping
      - None
      - --cache
      - 'False'
      - --storage_args
      - a dummy string arg
      - --output_manifest_path
      - /tmp/outputs/output_manifest_path/data
      - --cluster_type
      - default
      - --client_kwargs
      - '{}'
      image: example_component:latest
      imagePullPolicy: Always
    inputs:
      artifacts:
      - name: second-component-output_manifest_path
        path: /tmp/inputs/input_manifest_path/data
    metadata:
      annotations:
<<<<<<< HEAD
        pipelines.kubeflow.org/arguments.parameters: '{"cache": "True", "client_kwargs":
          "{}", "cluster_type": "default", "column_mapping": "None", "component_spec":
          "{\"args\": {\"storage_args\": {\"description\": \"Storage arguments\",
          \"type\": \"str\"}}, \"consumes\": {\"captions\": {\"fields\": {\"data\":
          {\"type\": \"string\"}}}, \"embeddings\": {\"fields\": {\"data\": {\"items\":
          {\"type\": \"float32\"}, \"type\": \"array\"}}}, \"images\": {\"fields\":
          {\"data\": {\"type\": \"binary\"}}}}, \"description\": \"This is an example
          component\", \"image\": \"example_component:latest\", \"name\": \"Third
          component\", \"produces\": {\"additionalSubsets\": false, \"images\": {\"fields\":
          {\"data\": {\"type\": \"binary\"}}}}}", "input_partition_rows": "None",
          "metadata": "{\"base_path\": \"/foo/bar\", \"pipeline_name\": \"test_pipeline\",
=======
        pipelines.kubeflow.org/arguments.parameters: '{"cache": "False", "client_kwargs":
          "{}", "cluster_type": "default", "component_spec": "{\"args\": {\"storage_args\":
          {\"description\": \"Storage arguments\", \"type\": \"str\"}}, \"consumes\":
          {\"captions\": {\"fields\": {\"data\": {\"type\": \"string\"}}}, \"embeddings\":
          {\"fields\": {\"data\": {\"items\": {\"type\": \"float32\"}, \"type\": \"array\"}}},
          \"images\": {\"fields\": {\"data\": {\"type\": \"binary\"}}}}, \"description\":
          \"This is an example component\", \"image\": \"example_component:latest\",
          \"name\": \"Third component\", \"produces\": {\"additionalSubsets\": false,
          \"images\": {\"fields\": {\"data\": {\"type\": \"binary\"}}}}}", "input_partition_rows":
          "None", "metadata": "{\"base_path\": \"/foo/bar\", \"pipeline_name\": \"test_pipeline\",
>>>>>>> 47dcda82
          \"run_id\": \"test_pipeline-20230101000000\", \"component_id\": \"third_component\",
          \"cache_key\": \"3\"}", "storage_args": "a dummy string arg"}'
        pipelines.kubeflow.org/component_ref: '{"digest": "cc04ee687e0437877006707dfa1624770ccdf4de50a2b0da23305b10763380fd"}'
        pipelines.kubeflow.org/component_spec: '{"description": "This is an example
          component", "implementation": {"container": {"command": ["fondant", "execute",
          "main", "--input_manifest_path", {"inputPath": "input_manifest_path"}, "--metadata",
          {"inputValue": "metadata"}, "--component_spec", {"inputValue": "component_spec"},
          "--input_partition_rows", {"inputValue": "input_partition_rows"}, "--column_mapping",
          {"inputValue": "column_mapping"}, "--cache", {"inputValue": "cache"}, "--storage_args",
          {"inputValue": "storage_args"}, "--output_manifest_path", {"outputPath":
          "output_manifest_path"}, "--cluster_type", {"inputValue": "cluster_type"},
          "--client_kwargs", {"inputValue": "client_kwargs"}], "image": "example_component:latest"}},
          "inputs": [{"description": "Path to the input manifest", "name": "input_manifest_path",
          "type": "String"}, {"description": "Metadata arguments containing the run
          id and base path", "name": "metadata", "type": "String"}, {"default": "None",
          "description": "The component specification as a dictionary", "name": "component_spec",
          "type": "JsonObject"}, {"default": "None", "description": "The number of
          rows to load per partition. Set to override the automatic partitioning",
          "name": "input_partition_rows", "type": "String"}, {"default": "None", "description":
          "A dictionary that maps the column names of the consumed dataset to other
          column names that match a given component specification", "name": "column_mapping",
          "type": "JsonObject"}, {"default": "True", "description": "Set to False
          to disable caching, True by default.", "name": "cache", "type": "Boolean"},
          {"default": "default", "description": "The type of cluster to use for distributed
          execution", "name": "cluster_type", "type": "String"}, {"default": "{}",
          "description": "Keyword arguments used to initialise the dask client", "name":
          "client_kwargs", "type": "JsonObject"}, {"description": "Storage arguments",
          "name": "storage_args", "type": "String"}], "name": "Third component", "outputs":
          [{"description": "Path to the output manifest", "name": "output_manifest_path",
          "type": "String"}]}'
      labels:
        pipelines.kubeflow.org/enable_caching: 'true'
        pipelines.kubeflow.org/kfp_sdk_version: 1.8.22
        pipelines.kubeflow.org/pipeline-sdk-type: kfp
    name: third-component
    outputs:
      artifacts:
      - name: third-component-output_manifest_path
        path: /tmp/outputs/output_manifest_path/data<|MERGE_RESOLUTION|>--- conflicted
+++ resolved
@@ -71,8 +71,7 @@
           data: ''
     metadata:
       annotations:
-<<<<<<< HEAD
-        pipelines.kubeflow.org/arguments.parameters: '{"cache": "True", "client_kwargs":
+        pipelines.kubeflow.org/arguments.parameters: '{"cache": "False", "client_kwargs":
           "{}", "cluster_type": "default", "column_mapping": "None", "component_spec":
           "{\"args\": {\"storage_args\": {\"description\": \"Storage arguments\",
           \"type\": \"str\"}}, \"description\": \"This is an example component\",
@@ -84,19 +83,6 @@
           \"first_component\", \"cache_key\": \"1\"}", "storage_args": "a dummy string
           arg"}'
         pipelines.kubeflow.org/component_ref: '{"digest": "e3d21e0a996f5353472773c6ba51d1601724bd104fa9a3f56c2dbd3a7ce85cc7"}'
-=======
-        pipelines.kubeflow.org/arguments.parameters: '{"cache": "False", "client_kwargs":
-          "{}", "cluster_type": "default", "component_spec": "{\"args\": {\"storage_args\":
-          {\"description\": \"Storage arguments\", \"type\": \"str\"}}, \"description\":
-          \"This is an example component\", \"image\": \"example_component:latest\",
-          \"name\": \"First component\", \"produces\": {\"captions\": {\"fields\":
-          {\"data\": {\"type\": \"string\"}}}, \"images\": {\"fields\": {\"data\":
-          {\"type\": \"binary\"}}}}}", "input_partition_rows": "disable", "metadata":
-          "{\"base_path\": \"/foo/bar\", \"pipeline_name\": \"test_pipeline\", \"run_id\":
-          \"test_pipeline-20230101000000\", \"component_id\": \"first_component\",
-          \"cache_key\": \"1\"}", "storage_args": "a dummy string arg"}'
-        pipelines.kubeflow.org/component_ref: '{"digest": "ba182d1dd6a5f8fdffb3c9e487c84d1d1b9ebbfe4b5a137a4af02be832c0c820"}'
->>>>>>> 47dcda82
         pipelines.kubeflow.org/component_spec: '{"description": "This is an example
           component", "implementation": {"container": {"command": ["fondant", "execute",
           "main", "--input_manifest_path", {"inputPath": "input_manifest_path"}, "--metadata",
@@ -177,8 +163,7 @@
         path: /tmp/inputs/input_manifest_path/data
     metadata:
       annotations:
-<<<<<<< HEAD
-        pipelines.kubeflow.org/arguments.parameters: '{"cache": "True", "client_kwargs":
+        pipelines.kubeflow.org/arguments.parameters: '{"cache": "False", "client_kwargs":
           "{}", "cluster_type": "default", "column_mapping": "None", "component_spec":
           "{\"args\": {\"storage_args\": {\"description\": \"Storage arguments\",
           \"type\": \"str\"}}, \"consumes\": {\"images\": {\"fields\": {\"data\":
@@ -190,20 +175,6 @@
           \"test_pipeline-20230101000000\", \"component_id\": \"second_component\",
           \"cache_key\": \"2\"}", "storage_args": "a dummy string arg"}'
         pipelines.kubeflow.org/component_ref: '{"digest": "db87221bec0b879c41e2e67da3f6f6ce69d40000b7d51b9601cda51f57cc0851"}'
-=======
-        pipelines.kubeflow.org/arguments.parameters: '{"cache": "False", "client_kwargs":
-          "{}", "cluster_type": "default", "component_spec": "{\"args\": {\"storage_args\":
-          {\"description\": \"Storage arguments\", \"type\": \"str\"}}, \"consumes\":
-          {\"images\": {\"fields\": {\"data\": {\"type\": \"binary\"}}}}, \"description\":
-          \"This is an example component\", \"image\": \"example_component:latest\",
-          \"name\": \"Second component\", \"produces\": {\"embeddings\": {\"fields\":
-          {\"data\": {\"items\": {\"type\": \"float32\"}, \"type\": \"array\"}}}}}",
-          "input_partition_rows": "10", "metadata": "{\"base_path\": \"/foo/bar\",
-          \"pipeline_name\": \"test_pipeline\", \"run_id\": \"test_pipeline-20230101000000\",
-          \"component_id\": \"second_component\", \"cache_key\": \"2\"}", "storage_args":
-          "a dummy string arg"}'
-        pipelines.kubeflow.org/component_ref: '{"digest": "e8f5a26a42664b1e4774da40117b542baa9676368d9e05262a40e4fd10be0e68"}'
->>>>>>> 47dcda82
         pipelines.kubeflow.org/component_spec: '{"description": "This is an example
           component", "implementation": {"container": {"command": ["fondant", "execute",
           "main", "--input_manifest_path", {"inputPath": "input_manifest_path"}, "--metadata",
@@ -302,8 +273,7 @@
         path: /tmp/inputs/input_manifest_path/data
     metadata:
       annotations:
-<<<<<<< HEAD
-        pipelines.kubeflow.org/arguments.parameters: '{"cache": "True", "client_kwargs":
+        pipelines.kubeflow.org/arguments.parameters: '{"cache": "False", "client_kwargs":
           "{}", "cluster_type": "default", "column_mapping": "None", "component_spec":
           "{\"args\": {\"storage_args\": {\"description\": \"Storage arguments\",
           \"type\": \"str\"}}, \"consumes\": {\"captions\": {\"fields\": {\"data\":
@@ -314,18 +284,6 @@
           component\", \"produces\": {\"additionalSubsets\": false, \"images\": {\"fields\":
           {\"data\": {\"type\": \"binary\"}}}}}", "input_partition_rows": "None",
           "metadata": "{\"base_path\": \"/foo/bar\", \"pipeline_name\": \"test_pipeline\",
-=======
-        pipelines.kubeflow.org/arguments.parameters: '{"cache": "False", "client_kwargs":
-          "{}", "cluster_type": "default", "component_spec": "{\"args\": {\"storage_args\":
-          {\"description\": \"Storage arguments\", \"type\": \"str\"}}, \"consumes\":
-          {\"captions\": {\"fields\": {\"data\": {\"type\": \"string\"}}}, \"embeddings\":
-          {\"fields\": {\"data\": {\"items\": {\"type\": \"float32\"}, \"type\": \"array\"}}},
-          \"images\": {\"fields\": {\"data\": {\"type\": \"binary\"}}}}, \"description\":
-          \"This is an example component\", \"image\": \"example_component:latest\",
-          \"name\": \"Third component\", \"produces\": {\"additionalSubsets\": false,
-          \"images\": {\"fields\": {\"data\": {\"type\": \"binary\"}}}}}", "input_partition_rows":
-          "None", "metadata": "{\"base_path\": \"/foo/bar\", \"pipeline_name\": \"test_pipeline\",
->>>>>>> 47dcda82
           \"run_id\": \"test_pipeline-20230101000000\", \"component_id\": \"third_component\",
           \"cache_key\": \"3\"}", "storage_args": "a dummy string arg"}'
         pipelines.kubeflow.org/component_ref: '{"digest": "cc04ee687e0437877006707dfa1624770ccdf4de50a2b0da23305b10763380fd"}'
