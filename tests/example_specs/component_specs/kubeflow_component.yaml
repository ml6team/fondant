--- conflicted
+++ resolved
@@ -10,7 +10,6 @@
         client_kwargs:
           defaultValue: {}
           description: Keyword arguments to pass to the Dask client
-          isOptional: true
           parameterType: STRUCT
         cluster_type:
           defaultValue: default
@@ -41,32 +40,10 @@
   executors:
     exec-example-component:
       container:
-<<<<<<< HEAD
-        args:
-          - --input_manifest_path
-          - '{{$.inputs.parameters[''input_manifest_path'']}}'
-          - --component_spec
-          - '{{$.inputs.parameters[''component_spec'']}}'
-          - --input_partition_rows
-          - '{{$.inputs.parameters[''input_partition_rows'']}}'
-          - --cache
-          - '{{$.inputs.parameters[''cache'']}}'
-          - --cluster_type
-          - '{{$.inputs.parameters[''cluster_type'']}}'
-          - --client_kwargs
-          - '{{$.inputs.parameters[''client_kwargs'']}}'
-          - --metadata
-          - '{{$.inputs.parameters[''metadata'']}}'
-          - --output_manifest_path
-          - '{{$.inputs.parameters[''output_manifest_path'']}}'
-          - --storage_args
-          - '{{$.inputs.parameters[''storage_args'']}}'
-=======
->>>>>>> 4814e2dc
         command:
-          - fondant
-          - execute
-          - main
+        - fondant
+        - execute
+        - main
         image: example_component:latest
 pipelineInfo:
   name: example-component
