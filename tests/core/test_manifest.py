--- conflicted
+++ resolved
@@ -236,10 +236,7 @@
     assert field_mapping == OrderedDict(
         {
             "gs://bucket/test_pipeline/test_pipeline_12345/component2": [
-<<<<<<< HEAD
-=======
                 "Index",
->>>>>>> a60ca3e3
                 "height",
                 "width",
             ],
