import json
import re
import sys
import textwrap
from dataclasses import dataclass
from unittest import mock

import dask.dataframe as dd
import pandas as pd
import pyarrow as pa
import pytest
from fondant.component import DaskLoadComponent, PandasTransformComponent
from fondant.core.component_spec import OperationSpec
from fondant.core.exceptions import InvalidLightweightComponent
from fondant.pipeline import Image, Pipeline, lightweight_component
from fondant.pipeline.compiler import DockerCompiler
from fondant.testing import DockerComposeConfigs


<<<<<<< HEAD
@pytest.fixture()
def default_fondant_image():
    basename = "fndnt/fondant"
    fondant_version = version("fondant")
    python_version = sys.version_info
    python_version = f"{python_version.major}.{python_version.minor}"
    return f"{basename}:{fondant_version}-py{python_version}"


@pytest.fixture()
def load_pipeline(caplog):
    pipeline = Pipeline(
        name="dummy-pipeline",
        base_path="./data",
    )

    @lightweight_component(
        base_image="python:3.8-slim-buster",
        extra_requires=["pandas", "dask"],
    )
=======
def test_build_python_script():
    @lightweight_component()
>>>>>>> 115fe9f4
    class CreateData(DaskLoadComponent):
        def load(self) -> dd.DataFrame:
            df = pd.DataFrame(
                {
                    "x": [1, 2, 3],
                    "y": [4, 5, 6],
                    "z": [7, 8, 9],
                },
                index=pd.Index(["a", "b", "c"], name="id"),
            )
            return dd.from_pandas(df, npartitions=1)

    load_script = CreateData.image().script

    dataset = pipeline.read(
        ref=CreateData,
        produces={"x": pa.int32(), "y": pa.int32(), "z": pa.int32()},
    )

    caplog_records = caplog.records
    return pipeline, dataset, load_script, caplog_records


def test_build_python_script(load_pipeline):
    _, _, load_script, _ = load_pipeline
    assert load_script == textwrap.dedent(
        """\
        from typing import *
        import typing as t

        import dask.dataframe as dd
        import fondant
        import pandas as pd
        from fondant.component import *
        from fondant.core import *


        class CreateData(DaskLoadComponent):
            def load(self) -> dd.DataFrame:
                df = pd.DataFrame(
                    {
                        "x": [1, 2, 3],
                        "y": [4, 5, 6],
                        "z": [7, 8, 9],
                    },
                    index=pd.Index(["a", "b", "c"], name="id"),
                )
                return dd.from_pandas(df, npartitions=1)
    """,
    )


<<<<<<< HEAD
def test_lightweight_component_sdk(default_fondant_image, load_pipeline):
    pipeline, dataset, load_script, caplog_records = load_pipeline
=======
def test_lightweight_component_sdk(caplog):
    pipeline = Pipeline(
        name="dummy-pipeline",
        base_path="./data",
    )

    @lightweight_component(
        base_image="python:3.8-slim-buster",
        extra_requires=["pandas", "dask"],
    )
    class CreateData(DaskLoadComponent):
        def load(self) -> dd.DataFrame:
            df = pd.DataFrame(
                {
                    "x": [1, 2, 3],
                    "y": [4, 5, 6],
                },
                index=pd.Index(["a", "b", "c"], name="id"),
            )
            return dd.from_pandas(df, npartitions=1)

    dataset = pipeline.read(
        ref=CreateData,
        produces={"x": pa.int32(), "y": pa.int32()},
    )
>>>>>>> 115fe9f4

    assert len(pipeline._graph.keys()) == 1
    operation_spec_dict = pipeline._graph["createdata"][
        "operation"
    ].operation_spec.to_dict()
    assert operation_spec_dict == {
        "specification": {
            "name": "CreateData",
            "image": "python:3.8-slim-buster",
            "description": "lightweight component",
            "consumes": {"additionalProperties": True},
            "produces": {"additionalProperties": True},
        },
        "consumes": {},
        "produces": {
            "x": {"type": "int32"},
            "y": {"type": "int32"},
            "z": {"type": "int32"},
        },
    }

    # check warning: fondant is not part of the requirements
    msg = "You are not using a Fondant default base image"

    assert any(msg in record.message for record in caplog_records)

    @lightweight_component
    class AddN(PandasTransformComponent):
        def __init__(self, n: int):
            self.n = n

        def transform(self, dataframe: pd.DataFrame) -> pd.DataFrame:
            dataframe["x"] = dataframe["x"].map(lambda x: x + self.n)
            return dataframe

    _ = dataset.apply(
        ref=AddN,
        produces={"x": pa.int32(), "y": pa.int32(), "z": pa.int32()},
        arguments={"n": 1},
    )
    assert len(pipeline._graph.keys()) == 1 + 1
    assert pipeline._graph["addn"]["dependencies"] == ["createdata"]
    pipeline._graph["addn"]["operation"].operation_spec.to_json()

    operation_spec_dict = pipeline._graph["addn"]["operation"].operation_spec.to_dict()
    assert operation_spec_dict == {
        "specification": {
            "name": "AddN",
            "image": Image.resolve_fndnt_base_image(),
            "description": "lightweight component",
            "consumes": {
                "x": {"type": "int32"},
                "y": {"type": "int32"},
                "z": {"type": "int32"},
            },
            "produces": {"additionalProperties": True},
            "args": {"n": {"type": "int"}},
        },
        "consumes": {},
        "produces": {
            "x": {"type": "int32"},
            "y": {"type": "int32"},
            "z": {"type": "int32"},
        },
    }
    pipeline._validate_pipeline_definition(run_id="dummy-run-id")

    DockerCompiler().compile(pipeline)


def test_consumes_mapping_all_fields(tmp_path_factory, load_pipeline):
    @lightweight_component(
        base_image="python:3.8",
        extra_requires=[
            "fondant[component]@git+https://github.com/ml6team/fondant@main",
        ],
    )
    class AddN(PandasTransformComponent):
        def __init__(self, n: int):
            self.n = n

        def transform(self, dataframe: pd.DataFrame) -> pd.DataFrame:
            dataframe["a"] = dataframe["a"].map(lambda x: x + self.n)
            return dataframe

    pipeline, dataset, _, _ = load_pipeline

    _ = dataset.apply(
        ref=AddN,
        consumes={"a": "x"},
        produces={"a": pa.int32()},
        arguments={"n": 1},
    )

    with tmp_path_factory.mktemp("temp") as fn:
        output_path = str(fn / "kubeflow_pipeline.yml")
        DockerCompiler().compile(pipeline=pipeline, output_path=output_path)
        pipeline_configs = DockerComposeConfigs.from_spec(output_path)
        operation_spec = OperationSpec.from_json(
            pipeline_configs.component_configs["addn"].arguments["operation_spec"],
        )
        assert all(k in ["a", "y", "z"] for k in operation_spec.inner_consumes)
        assert "x" in operation_spec.outer_consumes


def test_consumes_mapping_specific_fields(tmp_path_factory, load_pipeline):
    @lightweight_component(
        base_image="python:3.8",
        extra_requires=[
            "fondant[component]@git+https://github.com/ml6team/fondant@main",
        ],
        consumes={"a": pa.int32()},
    )
    class AddN(PandasTransformComponent):
        def __init__(self, n: int):
            self.n = n

        def transform(self, dataframe: pd.DataFrame) -> pd.DataFrame:
            dataframe["a"] = dataframe["a"].map(lambda x: x + self.n)
            return dataframe

    pipeline, dataset, _, _ = load_pipeline

    _ = dataset.apply(
        ref=AddN,
        consumes={"a": "x"},
        produces={"a": pa.int32()},
        arguments={"n": 1},
    )

    with tmp_path_factory.mktemp("temp") as fn:
        output_path = str(fn / "kubeflow_pipeline.yml")
        DockerCompiler().compile(pipeline=pipeline, output_path=output_path)
        pipeline_configs = DockerComposeConfigs.from_spec(output_path)
        operation_spec = OperationSpec.from_json(
            pipeline_configs.component_configs["addn"].arguments["operation_spec"],
        )
        assert "a" in operation_spec.inner_consumes
        assert "x" in operation_spec.outer_consumes
        assert "z" not in operation_spec.inner_consumes


def test_consumes_mapping_additional_fields(tmp_path_factory, load_pipeline):
    @lightweight_component(
        base_image="python:3.8",
        extra_requires=[
            "fondant[component]@git+https://github.com/ml6team/fondant@main",
        ],
        consumes={"additionalProperties": True},
    )
    class AddN(PandasTransformComponent):
        def __init__(self, n: int):
            self.n = n

        def transform(self, dataframe: pd.DataFrame) -> pd.DataFrame:
            dataframe["a"] = dataframe["x"].map(lambda x: x + self.n)
            return dataframe

    pipeline, dataset, _, _ = load_pipeline

    _ = dataset.apply(
        ref=AddN,
        consumes={"x": pa.int32()},
        produces={"a": pa.int32()},
        arguments={"n": 1},
    )

    with tmp_path_factory.mktemp("temp") as fn:
        output_path = str(fn / "kubeflow_pipeline.yml")
        DockerCompiler().compile(pipeline=pipeline, output_path=output_path)
        pipeline_configs = DockerComposeConfigs.from_spec(output_path)
        operation_spec = OperationSpec.from_json(
            pipeline_configs.component_configs["addn"].arguments["operation_spec"],
        )
        assert "x" in operation_spec.inner_consumes
        assert "a" in operation_spec.inner_produces
        assert "z" not in operation_spec.inner_consumes


def test_lightweight_component_missing_decorator():
    pipeline = Pipeline(
        name="dummy-pipeline",
        base_path="./data",
    )

    class Foo(DaskLoadComponent):
        def load(self) -> str:
            return "bar"

    with pytest.raises(InvalidLightweightComponent):
        _ = pipeline.read(
            ref=Foo,
            produces={"x": pa.int32(), "y": pa.int32()},
        )


def test_valid_load_component():
    @lightweight_component(
        base_image="python:3.8-slim-buster",
    )
    class CreateData(DaskLoadComponent):
        def load(self) -> dd.DataFrame:
            df = pd.DataFrame(
                {
                    "x": [1, 2, 3],
                    "y": [4, 5, 6],
                },
                index=pd.Index(["a", "b", "c"], name="id"),
            )
            return dd.from_pandas(df, npartitions=1)

    pipeline = Pipeline(
        name="dummy-pipeline",
        base_path="./data",
    )

    pipeline.read(
        ref=CreateData,
    )

    assert len(pipeline._graph.keys()) == 1
    operation_spec = pipeline._graph["createdata"]["operation"].operation_spec.to_json()
    operation_spec_without_image = json.loads(operation_spec)

    assert operation_spec_without_image == {
        "specification": {
            "name": "CreateData",
            "image": "python:3.8-slim-buster",
            "description": "lightweight component",
            "consumes": {"additionalProperties": True},
            "produces": {"additionalProperties": True},
        },
        "consumes": {},
        "produces": {},
    }


def test_invalid_load_component():
    with pytest.raises(  # noqa: PT012
        ValueError,
        match="Every required function must be overridden in the LightweightComponent. "
        "Missing implementations for the following functions: \\['load'\\]",
    ):

        @lightweight_component(
            base_image="python:3.8-slim-buster",
        )
        class CreateData(DaskLoadComponent):
            def custom_load(self) -> int:
                return 1

        CreateData(produces={}, consumes={})


def test_invalid_load_transform_component():
    with pytest.raises(  # noqa: PT012
        ValueError,
        match="Multiple base classes detected. Only one component should be inherited "
        "or implemented.Found classes: DaskLoadComponent, PandasTransformComponent",
    ):

        @lightweight_component(
            base_image="python:3.8-slim-buster",
        )
        class CreateData(DaskLoadComponent, PandasTransformComponent):
            def load(self) -> dd.DataFrame:
                pass

            def transform(self, dataframe: pd.DataFrame) -> pd.DataFrame:
                pass

        CreateData(produces={}, consumes={})


def test_invalid_load_component_wrong_return_type():
    with pytest.raises(  # noqa: PT012
        ValueError,
        match=re.escape(
            "Invalid function definition of function load. "
            "The expected function signature "
            "is (self) -> dask.dataframe.core.DataFrame",
        ),
    ):

        @lightweight_component(
            base_image="python:3.8-slim-buster",
        )
        class CreateData(DaskLoadComponent):
            def load(self) -> int:
                return 1

        CreateData(produces={}, consumes={})


def test_lightweight_component_decorator_without_parentheses():
    @lightweight_component
    class CreateData(DaskLoadComponent):
        def load(self) -> dd.DataFrame:
            return None

    pipeline = Pipeline(
        name="dummy-pipeline",
        base_path="./data",
    )

    pipeline.read(
        ref=CreateData,
    )

    assert len(pipeline._graph.keys()) == 1
    operation_spec = pipeline._graph["createdata"]["operation"].operation_spec.to_json()
    operation_spec_without_image = json.loads(operation_spec)

    assert operation_spec_without_image == {
        "specification": {
            "name": "CreateData",
            "image": Image.resolve_fndnt_base_image(),
            "description": "lightweight component",
            "consumes": {"additionalProperties": True},
            "produces": {"additionalProperties": True},
        },
        "consumes": {},
        "produces": {},
    }


@dataclass
class MockSysVersionInfo:
    major: int
    minor: int
    micro: int

    def __lt__(self, other):
        return (self.major, self.minor, self.micro) <= other

    def __ge__(self, other):
        return other < (self.major, self.minor, self.micro)


def test_fndnt_base_image_resolution():
    # Base image version is set to python version
    with mock.patch.object(sys, "version_info", MockSysVersionInfo(3, 10, 0)):
        base_image_name = Image.resolve_fndnt_base_image()
        assert base_image_name == "fndnt/fondant:dev-py3.10"

    # Local python version is not supported
    with mock.patch.object(sys, "version_info", MockSysVersionInfo(3, 12, 0)):
        base_image_name = Image.resolve_fndnt_base_image()
        assert base_image_name == "fndnt/fondant:dev-py3.11"

    with mock.patch.object(sys, "version_info", MockSysVersionInfo(3, 7, 0)):
        base_image_name = Image.resolve_fndnt_base_image()
        assert base_image_name == "fndnt/fondant:dev-py3.11"

    with mock.patch.object(
        sys,
        "version_info",
        MockSysVersionInfo(3, 9, 0),
    ), mock.patch("importlib.metadata.version") as mock_call:
        mock_call.return_value = "0.9"
        base_image_name = Image.resolve_fndnt_base_image()
        assert base_image_name == "fndnt/fondant:0.9-py3.9"<|MERGE_RESOLUTION|>--- conflicted
+++ resolved
@@ -3,6 +3,7 @@
 import sys
 import textwrap
 from dataclasses import dataclass
+from importlib.metadata import version
 from unittest import mock
 
 import dask.dataframe as dd
@@ -17,7 +18,6 @@
 from fondant.testing import DockerComposeConfigs
 
 
-<<<<<<< HEAD
 @pytest.fixture()
 def default_fondant_image():
     basename = "fndnt/fondant"
@@ -38,10 +38,6 @@
         base_image="python:3.8-slim-buster",
         extra_requires=["pandas", "dask"],
     )
-=======
-def test_build_python_script():
-    @lightweight_component()
->>>>>>> 115fe9f4
     class CreateData(DaskLoadComponent):
         def load(self) -> dd.DataFrame:
             df = pd.DataFrame(
@@ -94,36 +90,8 @@
     )
 
 
-<<<<<<< HEAD
 def test_lightweight_component_sdk(default_fondant_image, load_pipeline):
     pipeline, dataset, load_script, caplog_records = load_pipeline
-=======
-def test_lightweight_component_sdk(caplog):
-    pipeline = Pipeline(
-        name="dummy-pipeline",
-        base_path="./data",
-    )
-
-    @lightweight_component(
-        base_image="python:3.8-slim-buster",
-        extra_requires=["pandas", "dask"],
-    )
-    class CreateData(DaskLoadComponent):
-        def load(self) -> dd.DataFrame:
-            df = pd.DataFrame(
-                {
-                    "x": [1, 2, 3],
-                    "y": [4, 5, 6],
-                },
-                index=pd.Index(["a", "b", "c"], name="id"),
-            )
-            return dd.from_pandas(df, npartitions=1)
-
-    dataset = pipeline.read(
-        ref=CreateData,
-        produces={"x": pa.int32(), "y": pa.int32()},
-    )
->>>>>>> 115fe9f4
 
     assert len(pipeline._graph.keys()) == 1
     operation_spec_dict = pipeline._graph["createdata"][
