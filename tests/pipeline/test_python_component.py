import json
import textwrap

import dask.dataframe as dd
import pandas as pd
import pyarrow as pa
import pytest
from fondant.component import DaskLoadComponent, PandasTransformComponent
from fondant.core.exceptions import InvalidPythonComponent
from fondant.pipeline import Pipeline, lightweight_component
from fondant.pipeline.compiler import DockerCompiler


def test_build_python_script():
    @lightweight_component()
    class CreateData(DaskLoadComponent):
        def load(self) -> dd.DataFrame:
            df = pd.DataFrame(
                {
                    "x": [1, 2, 3],
                    "y": [4, 5, 6],
                },
                index=pd.Index(["a", "b", "c"], name="id"),
            )
            return dd.from_pandas(df, npartitions=1)

    assert CreateData.image().script == textwrap.dedent(
        """\
        from typing import *
        import typing as t

        import dask.dataframe as dd
        import fondant
        import pandas as pd
        from fondant.component import *
        from fondant.core import *


        class CreateData(DaskLoadComponent):
            def load(self) -> dd.DataFrame:
                df = pd.DataFrame(
                    {
                        "x": [1, 2, 3],
                        "y": [4, 5, 6],
                    },
                    index=pd.Index(["a", "b", "c"], name="id"),
                )
                return dd.from_pandas(df, npartitions=1)
    """,
    )


<<<<<<< HEAD
def test_compile_lightweight_component(tmp_path_factory):
=======
def test_lightweight_component_sdk():
>>>>>>> 08834b53
    pipeline = Pipeline(
        name="dummy-pipeline",
        base_path="./data",
    )

    @lightweight_component(
        base_image="python:3.8",
        extra_requires=[
            "fondant[component]@git+https://github.com/ml6team/fondant@main",
        ],
    )
    class CreateData(DaskLoadComponent):
        def load(self) -> dd.DataFrame:
            df = pd.DataFrame(
                {
                    "x": [1, 2, 3],
                    "y": [4, 5, 6],
                },
                index=pd.Index(["a", "b", "c"], name="id"),
            )
            return dd.from_pandas(df, npartitions=1)

    dataset = pipeline.read(
        ref=CreateData,
        produces={"x": pa.int32(), "y": pa.int32()},
    )

<<<<<<< HEAD
    @lightweight_component(
        base_image="python:3.8",
        extra_requires=[
            "fondant[component]@git+https://github.com/ml6team/fondant@main",
        ],
    )
=======
    assert len(pipeline._graph.keys()) == 1
    operation_spec = pipeline._graph["CreateData"]["operation"].operation_spec.to_json()
    assert json.loads(operation_spec) == {
        "specification": {
            "name": "CreateData",
            "image": "python:3.8-slim-buster",
            "description": "python component",
            "consumes": {"additionalProperties": True},
            "produces": {"additionalProperties": True},
        },
        "consumes": {},
        "produces": {"x": {"type": "int32"}, "y": {"type": "int32"}},
    }

    @lightweight_component()
>>>>>>> 08834b53
    class AddN(PandasTransformComponent):
        def __init__(self, n: int, **kwargs):
            self.n = n

        def transform(self, dataframe: pd.DataFrame) -> pd.DataFrame:
            dataframe["x"] = dataframe["x"].map(lambda x: x + self.n)
            return dataframe

    _ = dataset.apply(
        ref=AddN,
        produces={"x": pa.int32(), "y": pa.int32()},
        consumes={"x": pa.int32(), "y": pa.int32()},
<<<<<<< HEAD
        arguments={"n": 1},
    )

    DockerCompiler().compile(pipeline)
=======
    )
    assert len(pipeline._graph.keys()) == 1 + 1
    assert pipeline._graph["AddN"]["dependencies"] == ["CreateData"]
    operation_spec = pipeline._graph["AddN"]["operation"].operation_spec.to_json()
    assert json.loads(operation_spec) == {
        "specification": {
            "name": "AddN",
            "image": "fondant:latest",
            "description": "python component",
            "consumes": {"additionalProperties": True},
            "produces": {"additionalProperties": True},
        },
        "consumes": {"x": {"type": "int32"}, "y": {"type": "int32"}},
        "produces": {"x": {"type": "int32"}, "y": {"type": "int32"}},
    }
    pipeline._validate_pipeline_definition(run_id="dummy-run-id")


def test_lightweight_component_missing_decorator():
    pipeline = Pipeline(
        name="dummy-pipeline",
        base_path="./data",
    )

    class Foo(DaskLoadComponent):
        def load(self) -> str:
            return "bar"

    with pytest.raises(InvalidPythonComponent):
        _ = pipeline.read(
            ref=Foo,
            produces={"x": pa.int32(), "y": pa.int32()},
        )
>>>>>>> 08834b53
<|MERGE_RESOLUTION|>--- conflicted
+++ resolved
@@ -50,21 +50,15 @@
     )
 
 
-<<<<<<< HEAD
-def test_compile_lightweight_component(tmp_path_factory):
-=======
 def test_lightweight_component_sdk():
->>>>>>> 08834b53
     pipeline = Pipeline(
         name="dummy-pipeline",
         base_path="./data",
     )
 
     @lightweight_component(
-        base_image="python:3.8",
-        extra_requires=[
-            "fondant[component]@git+https://github.com/ml6team/fondant@main",
-        ],
+        base_image="python:3.8-slim-buster",
+        extra_requires=["pandas", "dask"],
     )
     class CreateData(DaskLoadComponent):
         def load(self) -> dd.DataFrame:
@@ -82,14 +76,6 @@
         produces={"x": pa.int32(), "y": pa.int32()},
     )
 
-<<<<<<< HEAD
-    @lightweight_component(
-        base_image="python:3.8",
-        extra_requires=[
-            "fondant[component]@git+https://github.com/ml6team/fondant@main",
-        ],
-    )
-=======
     assert len(pipeline._graph.keys()) == 1
     operation_spec = pipeline._graph["CreateData"]["operation"].operation_spec.to_json()
     assert json.loads(operation_spec) == {
@@ -105,7 +91,6 @@
     }
 
     @lightweight_component()
->>>>>>> 08834b53
     class AddN(PandasTransformComponent):
         def __init__(self, n: int, **kwargs):
             self.n = n
@@ -118,12 +103,7 @@
         ref=AddN,
         produces={"x": pa.int32(), "y": pa.int32()},
         consumes={"x": pa.int32(), "y": pa.int32()},
-<<<<<<< HEAD
         arguments={"n": 1},
-    )
-
-    DockerCompiler().compile(pipeline)
-=======
     )
     assert len(pipeline._graph.keys()) == 1 + 1
     assert pipeline._graph["AddN"]["dependencies"] == ["CreateData"]
@@ -135,11 +115,14 @@
             "description": "python component",
             "consumes": {"additionalProperties": True},
             "produces": {"additionalProperties": True},
+            "args": {"n": {"type": "int"}},
         },
         "consumes": {"x": {"type": "int32"}, "y": {"type": "int32"}},
         "produces": {"x": {"type": "int32"}, "y": {"type": "int32"}},
     }
     pipeline._validate_pipeline_definition(run_id="dummy-run-id")
+
+    DockerCompiler().compile(pipeline)
 
 
 def test_lightweight_component_missing_decorator():
@@ -156,5 +139,4 @@
         _ = pipeline.read(
             ref=Foo,
             produces={"x": pa.int32(), "y": pa.int32()},
-        )
->>>>>>> 08834b53
+        )