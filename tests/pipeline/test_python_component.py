import json
import re
import textwrap

import dask.dataframe as dd
import pandas as pd
import pyarrow as pa
import pytest
from fondant.component import DaskLoadComponent, PandasTransformComponent
from fondant.core.component_spec import OperationSpec
<<<<<<< HEAD
=======
from fondant.core.exceptions import InvalidPythonComponent
>>>>>>> 2e10af1f
from fondant.pipeline import Pipeline, lightweight_component
from fondant.pipeline.compiler import DockerCompiler
from fondant.testing import DockerComposeConfigs


@pytest.fixture()
def load_pipeline():
    pipeline = Pipeline(
        name="dummy-pipeline",
        base_path="./data",
    )

    @lightweight_component(
        base_image="python:3.8",
        extra_requires=[
            "fondant[component]@git+https://github.com/ml6team/fondant@main",
        ],
    )
    class CreateData(DaskLoadComponent):
        def load(self) -> dd.DataFrame:
            df = pd.DataFrame(
                {
                    "x": [1, 2, 3],
                    "y": [4, 5, 6],
                    "z": [7, 8, 9],
                },
                index=pd.Index(["a", "b", "c"], name="id"),
            )
            return dd.from_pandas(df, npartitions=1)

    dataset = pipeline.read(
        ref=CreateData,
        produces={"x": pa.int32(), "y": pa.int32(), "z": pa.int32()},
    )

    return pipeline, dataset


def test_build_python_script():
    @lightweight_component()
    class CreateData(DaskLoadComponent):
        def load(self) -> dd.DataFrame:
            df = pd.DataFrame(
                {
                    "x": [1, 2, 3],
                    "y": [4, 5, 6],
                },
                index=pd.Index(["a", "b", "c"], name="id"),
            )
            return dd.from_pandas(df, npartitions=1)

    assert CreateData.image().script == textwrap.dedent(
        """\
        from typing import *
        import typing as t

        import dask.dataframe as dd
        import fondant
        import pandas as pd
        from fondant.component import *
        from fondant.core import *


        class CreateData(DaskLoadComponent):
            def load(self) -> dd.DataFrame:
                df = pd.DataFrame(
                    {
                        "x": [1, 2, 3],
                        "y": [4, 5, 6],
                    },
                    index=pd.Index(["a", "b", "c"], name="id"),
                )
                return dd.from_pandas(df, npartitions=1)
    """,
    )


<<<<<<< HEAD
def test_compile_lightweight_component(load_pipeline):
    pipeline, dataset = load_pipeline

    @lightweight_component(
        base_image="python:3.8",
        extra_requires=[
            "fondant[component]@git+https://github.com/ml6team/fondant@main",
        ],
=======
def test_lightweight_component_sdk():
    pipeline = Pipeline(
        name="dummy-pipeline",
        base_path="./data",
    )

    @lightweight_component(
        base_image="python:3.8-slim-buster",
        extra_requires=["pandas", "dask"],
>>>>>>> 2e10af1f
        consumes="generic",
    )
    class AddN(PandasTransformComponent):
        def __init__(self, n: int, **kwargs):
            self.n = n

        def transform(self, dataframe: pd.DataFrame) -> pd.DataFrame:
            dataframe["x"] = dataframe["x"].map(lambda x: x + self.n)
            return dataframe

    _ = dataset.apply(
        ref=AddN,
        produces={"x": pa.int32(), "y": pa.int32(), "z": pa.int32()},
        consumes={"x": pa.int32(), "y": pa.int32(), "z": pa.int32()},
        arguments={"n": 1},
    )

<<<<<<< HEAD
    DockerCompiler().compile(pipeline)


def test_valid_consumes_mapping(tmp_path_factory, load_pipeline):
    @lightweight_component(
        base_image="python:3.8",
        extra_requires=[
            "fondant[component]@git+https://github.com/ml6team/fondant@main",
        ],
        consumes=["a", "y"],
    )
=======
    assert len(pipeline._graph.keys()) == 1
    operation_spec = pipeline._graph["CreateData"]["operation"].operation_spec.to_json()
    assert json.loads(operation_spec) == {
        "specification": {
            "name": "CreateData",
            "image": "python:3.8-slim-buster",
            "description": "python component",
            "consumes": {"additionalProperties": True},
            "produces": {"additionalProperties": True},
        },
        "consumes": {},
        "produces": {"x": {"type": "int32"}, "y": {"type": "int32"}},
    }

    @lightweight_component(consumes="generic")
>>>>>>> 2e10af1f
    class AddN(PandasTransformComponent):
        def __init__(self, n: int, **kwargs):
            self.n = n

        def transform(self, dataframe: pd.DataFrame) -> pd.DataFrame:
            dataframe["a"] = dataframe["a"].map(lambda x: x + self.n)
            return dataframe

    pipeline, dataset = load_pipeline

    _ = dataset.apply(
        ref=AddN,
<<<<<<< HEAD
=======
        produces={"x": pa.int32(), "y": pa.int32()},
        consumes={"x": pa.int32(), "y": pa.int32()},
        arguments={"n": 1},
    )

    assert len(pipeline._graph.keys()) == 1 + 1
    assert pipeline._graph["AddN"]["dependencies"] == ["CreateData"]
    operation_spec = pipeline._graph["AddN"]["operation"].operation_spec.to_json()
    assert json.loads(operation_spec) == {
        "specification": {
            "name": "AddN",
            "image": "fondant:latest",
            "description": "python component",
            "consumes": {"additionalProperties": True},
            "produces": {"additionalProperties": True},
            "args": {"n": {"type": "int"}},
        },
        "consumes": {"x": {"type": "int32"}, "y": {"type": "int32"}},
        "produces": {"x": {"type": "int32"}, "y": {"type": "int32"}},
    }
    pipeline._validate_pipeline_definition(run_id="dummy-run-id")

    DockerCompiler().compile(pipeline)


def test_valid_consumes_mapping(tmp_path_factory, load_pipeline):
    @lightweight_component(
        base_image="python:3.8",
        extra_requires=[
            "fondant[component]@git+https://github.com/ml6team/fondant@main",
        ],
        consumes=["a", "y"],
    )
    class AddN(PandasTransformComponent):
        def __init__(self, n: int, **kwargs):
            self.n = n

        def transform(self, dataframe: pd.DataFrame) -> pd.DataFrame:
            dataframe["a"] = dataframe["a"].map(lambda x: x + self.n)
            return dataframe

    pipeline, dataset = load_pipeline

    _ = dataset.apply(
        ref=AddN,
>>>>>>> 2e10af1f
        consumes={"a": "x"},
        produces={"a": pa.int32()},
        arguments={"n": 1},
    )

    with tmp_path_factory.mktemp("temp") as fn:
        output_path = str(fn / "kubeflow_pipeline.yml")
        DockerCompiler().compile(pipeline=pipeline, output_path=output_path)
        pipeline_configs = DockerComposeConfigs.from_spec(output_path)
        operation_spec = OperationSpec.from_json(
            pipeline_configs.component_configs["AddN"].arguments["operation_spec"],
        )
        assert all(k in ["a", "y"] for k in operation_spec.inner_consumes)
        assert "z" not in operation_spec.inner_consumes


def test_invalid_consumes_mapping(tmp_path_factory, load_pipeline):
    @lightweight_component(
        base_image="python:3.8",
        extra_requires=[
            "fondant[component]@git+https://github.com/ml6team/fondant@main",
        ],
        consumes=["nonExistingField"],
    )
    class AddN(PandasTransformComponent):
        def __init__(self, n: int, **kwargs):
            self.n = n

        def transform(self, dataframe: pd.DataFrame) -> pd.DataFrame:
            dataframe["a"] = dataframe["a"].map(lambda x: x + self.n)
            return dataframe

    _, dataset = load_pipeline

    with pytest.raises(
        ValueError,
        match="Field `nonExistingField` is not available in" " the dataset.",
    ):
        _ = dataset.apply(
            ref=AddN,
            consumes={"a": "x"},
            produces={"a": pa.int32()},
            arguments={"n": 1},
<<<<<<< HEAD
        )
=======
        )


def test_lightweight_component_missing_decorator():
    pipeline = Pipeline(
        name="dummy-pipeline",
        base_path="./data",
    )

    class Foo(DaskLoadComponent):
        def load(self) -> str:
            return "bar"

    with pytest.raises(InvalidPythonComponent):
        _ = pipeline.read(
            ref=Foo,
            produces={"x": pa.int32(), "y": pa.int32()},
        )


def test_valid_load_component():
    @lightweight_component(
        base_image="python:3.8-slim-buster",
    )
    class CreateData(DaskLoadComponent):
        def load(self) -> dd.DataFrame:
            df = pd.DataFrame(
                {
                    "x": [1, 2, 3],
                    "y": [4, 5, 6],
                },
                index=pd.Index(["a", "b", "c"], name="id"),
            )
            return dd.from_pandas(df, npartitions=1)

    CreateData(produces={}, consumes={})


def test_invalid_load_component():
    with pytest.raises(  # noqa: PT012
        ValueError,
        match="Every required function must be overridden in the PythonComponent. "
        "Missing implementations for the following functions: \\['load'\\]",
    ):

        @lightweight_component(
            base_image="python:3.8-slim-buster",
        )
        class CreateData(DaskLoadComponent):
            def custom_load(self) -> int:
                return 1

        CreateData(produces={}, consumes={})


def test_invalid_load_transform_component():
    with pytest.raises(  # noqa: PT012
        ValueError,
        match="Multiple base classes detected. Only one component should be inherited "
        "or implemented.Found classes: DaskLoadComponent, PandasTransformComponent",
    ):

        @lightweight_component(
            base_image="python:3.8-slim-buster",
        )
        class CreateData(DaskLoadComponent, PandasTransformComponent):
            def load(self) -> dd.DataFrame:
                pass

            def transform(self, dataframe: pd.DataFrame) -> pd.DataFrame:
                pass

        CreateData(produces={}, consumes={})


def test_invalid_load_component_wrong_return_type():
    with pytest.raises(  # noqa: PT012
        ValueError,
        match=re.escape(
            "Invalid function definition of function load. "
            "The expected function signature "
            "is (self) -> dask.dataframe.core.DataFrame",
        ),
    ):

        @lightweight_component(
            base_image="python:3.8-slim-buster",
        )
        class CreateData(DaskLoadComponent):
            def load(self) -> int:
                return 1

        CreateData(produces={}, consumes={})


def test_lightweight_component_decorator_without_parentheses():
    @lightweight_component
    class CreateData(DaskLoadComponent):
        def load(self) -> dd.DataFrame:
            return None

    pipeline = Pipeline(
        name="dummy-pipeline",
        base_path="./data",
    )

    pipeline.read(
        ref=CreateData,
    )

    assert len(pipeline._graph.keys()) == 1
    operation_spec = pipeline._graph["CreateData"]["operation"].operation_spec.to_json()
    assert json.loads(operation_spec) == {
        "specification": {
            "name": "CreateData",
            "image": "fondant:latest",
            "description": "python component",
            "consumes": {"additionalProperties": True},
            "produces": {"additionalProperties": True},
        },
        "consumes": {},
        "produces": {},
    }
>>>>>>> 2e10af1f
<|MERGE_RESOLUTION|>--- conflicted
+++ resolved
@@ -8,10 +8,7 @@
 import pytest
 from fondant.component import DaskLoadComponent, PandasTransformComponent
 from fondant.core.component_spec import OperationSpec
-<<<<<<< HEAD
-=======
 from fondant.core.exceptions import InvalidPythonComponent
->>>>>>> 2e10af1f
 from fondant.pipeline import Pipeline, lightweight_component
 from fondant.pipeline.compiler import DockerCompiler
 from fondant.testing import DockerComposeConfigs
@@ -89,16 +86,6 @@
     )
 
 
-<<<<<<< HEAD
-def test_compile_lightweight_component(load_pipeline):
-    pipeline, dataset = load_pipeline
-
-    @lightweight_component(
-        base_image="python:3.8",
-        extra_requires=[
-            "fondant[component]@git+https://github.com/ml6team/fondant@main",
-        ],
-=======
 def test_lightweight_component_sdk():
     pipeline = Pipeline(
         name="dummy-pipeline",
@@ -108,37 +95,24 @@
     @lightweight_component(
         base_image="python:3.8-slim-buster",
         extra_requires=["pandas", "dask"],
->>>>>>> 2e10af1f
         consumes="generic",
     )
-    class AddN(PandasTransformComponent):
-        def __init__(self, n: int, **kwargs):
-            self.n = n
-
-        def transform(self, dataframe: pd.DataFrame) -> pd.DataFrame:
-            dataframe["x"] = dataframe["x"].map(lambda x: x + self.n)
-            return dataframe
-
-    _ = dataset.apply(
-        ref=AddN,
-        produces={"x": pa.int32(), "y": pa.int32(), "z": pa.int32()},
-        consumes={"x": pa.int32(), "y": pa.int32(), "z": pa.int32()},
-        arguments={"n": 1},
-    )
-
-<<<<<<< HEAD
-    DockerCompiler().compile(pipeline)
-
-
-def test_valid_consumes_mapping(tmp_path_factory, load_pipeline):
-    @lightweight_component(
-        base_image="python:3.8",
-        extra_requires=[
-            "fondant[component]@git+https://github.com/ml6team/fondant@main",
-        ],
-        consumes=["a", "y"],
-    )
-=======
+    class CreateData(DaskLoadComponent):
+        def load(self) -> dd.DataFrame:
+            df = pd.DataFrame(
+                {
+                    "x": [1, 2, 3],
+                    "y": [4, 5, 6],
+                },
+                index=pd.Index(["a", "b", "c"], name="id"),
+            )
+            return dd.from_pandas(df, npartitions=1)
+
+    dataset = pipeline.read(
+        ref=CreateData,
+        produces={"x": pa.int32(), "y": pa.int32()},
+    )
+
     assert len(pipeline._graph.keys()) == 1
     operation_spec = pipeline._graph["CreateData"]["operation"].operation_spec.to_json()
     assert json.loads(operation_spec) == {
@@ -154,21 +128,16 @@
     }
 
     @lightweight_component(consumes="generic")
->>>>>>> 2e10af1f
     class AddN(PandasTransformComponent):
         def __init__(self, n: int, **kwargs):
             self.n = n
 
         def transform(self, dataframe: pd.DataFrame) -> pd.DataFrame:
-            dataframe["a"] = dataframe["a"].map(lambda x: x + self.n)
+            dataframe["x"] = dataframe["x"].map(lambda x: x + self.n)
             return dataframe
-
-    pipeline, dataset = load_pipeline
 
     _ = dataset.apply(
         ref=AddN,
-<<<<<<< HEAD
-=======
         produces={"x": pa.int32(), "y": pa.int32()},
         consumes={"x": pa.int32(), "y": pa.int32()},
         arguments={"n": 1},
@@ -214,7 +183,6 @@
 
     _ = dataset.apply(
         ref=AddN,
->>>>>>> 2e10af1f
         consumes={"a": "x"},
         produces={"a": pa.int32()},
         arguments={"n": 1},
@@ -258,9 +226,6 @@
             consumes={"a": "x"},
             produces={"a": pa.int32()},
             arguments={"n": 1},
-<<<<<<< HEAD
-        )
-=======
         )
 
 
@@ -383,5 +348,4 @@
         },
         "consumes": {},
         "produces": {},
-    }
->>>>>>> 2e10af1f
+    }