--- conflicted
+++ resolved
@@ -217,10 +217,7 @@
         pipeline.read(
             Path(components_path / component_names[2]),
             arguments=component_args,
-<<<<<<< HEAD
             produces={"image_data": pa.binary()},
-=======
->>>>>>> 1461f9d3
         )
 
 
@@ -288,11 +285,7 @@
 
 def test_reusable_component_op():
     laion_retrieval_op = ComponentOp(
-<<<<<<< HEAD
-        name_or_path="prompt_based_laion_retrieval",
-=======
         name_or_path="retrieve_laion_by_prompt",
->>>>>>> 1461f9d3
         arguments={"num_images": 2, "aesthetic_score": 9, "aesthetic_weight": 0.5},
     )
     assert laion_retrieval_op.component_spec, "component_spec_path could not be loaded"
