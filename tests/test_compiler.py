import datetime
import json
import sys
from pathlib import Path
from unittest import mock

import pytest
from fondant.core.exceptions import InvalidPipelineDefinition
<<<<<<< HEAD
from fondant.pipeline import ComponentOp, Pipeline
from fondant.pipeline.compiler import (
    DockerCompiler,
    KubeFlowCompiler,
    VertexCompiler,
)
from fondant.testing import (
    DockerPipelineConfigs,
    KubeflowPipelineConfigs,
    VertexPipelineConfigs,
)
=======
from fondant.pipeline import ComponentOp, Pipeline, Resources
from fondant.pipeline.compiler import DockerCompiler, KubeFlowCompiler, VertexCompiler
>>>>>>> cfb01c70

COMPONENTS_PATH = Path("./tests/example_pipelines/valid_pipeline")

VALID_PIPELINE = Path("./tests/example_pipelines/compiled_pipeline/")

TEST_PIPELINES = [
    (
        "example_1",
        [
            {
                "component_op": ComponentOp(
                    Path(COMPONENTS_PATH / "example_1" / "first_component"),
                    arguments={"storage_args": "a dummy string arg"},
                    input_partition_rows=10,
<<<<<<< HEAD
                    memory_limit="512M",
                    memory_request="256M",
=======
                    resources=Resources(
                        memory_limit="512M",
                        memory_request="256M",
                    ),
>>>>>>> cfb01c70
                ),
                "cache_key": "1",
            },
            {
                "component_op": ComponentOp(
                    Path(COMPONENTS_PATH / "example_1" / "second_component"),
                    arguments={"storage_args": "a dummy string arg"},
                    input_partition_rows=10,
                ),
                "cache_key": "2",
            },
            {
                "component_op": ComponentOp(
                    Path(COMPONENTS_PATH / "example_1" / "third_component"),
                    arguments={
                        "storage_args": "a dummy string arg",
                    },
                ),
                "cache_key": "3",
            },
        ],
    ),
    (
        "example_2",
        [
            {
                "component_op": ComponentOp(
                    Path(COMPONENTS_PATH / "example_1" / "first_component"),
                    arguments={"storage_args": "a dummy string arg"},
                ),
                "cache_key": "1",
            },
            {
                "component_op": ComponentOp.from_registry(
                    name="image_cropping",
                    arguments={"cropping_threshold": 0, "padding": 0},
                ),
                "cache_key": "2",
            },
        ],
    ),
]


@pytest.fixture()
def _freeze_time(monkeypatch):
    class FrozenDatetime(datetime.datetime):
        @classmethod
        def now(cls):
            return datetime.datetime(2023, 1, 1)

    monkeypatch.setattr(
        datetime,
        "datetime",
        FrozenDatetime,
    )


@pytest.fixture(params=TEST_PIPELINES)
def setup_pipeline(request, tmp_path, monkeypatch):
    pipeline = Pipeline(
        pipeline_name="testpipeline",
        pipeline_description="description of the test pipeline",
        base_path="/foo/bar",
    )
    example_dir, components = request.param
    prev_comp = None
    cache_dict = {}
    for component_dict in components:
        component = component_dict["component_op"]
        cache_key = component_dict["cache_key"]
        # set the cache_key as a default argument in the lambda function to avoid setting attribute
        # by reference
        monkeypatch.setattr(
            component,
            "get_component_cache_key",
            lambda cache_key=cache_key, previous_component_cache=None: cache_key,
        )
        pipeline.add_op(component, dependencies=prev_comp)
        prev_comp = component
        cache_dict[component.name] = cache_key

    # override the default package_path with temporary path to avoid the creation of artifacts
    monkeypatch.setattr(pipeline, "package_path", str(tmp_path / "test_pipeline.tgz"))

    return example_dir, pipeline, cache_dict


@pytest.mark.usefixtures("_freeze_time")
def test_docker_compiler(setup_pipeline, tmp_path_factory):
    """Test compiling a pipeline to docker-compose."""
    example_dir, pipeline, _ = setup_pipeline
    compiler = DockerCompiler()
    with tmp_path_factory.mktemp("temp") as fn:
        output_path = str(fn / "docker-compose.yml")
        compiler.compile(pipeline=pipeline, output_path=output_path, build_args=[])
        pipeline_configs = DockerPipelineConfigs.from_spec(output_path)
        assert pipeline_configs.pipeline_name == pipeline.name
        assert pipeline_configs.pipeline_description == pipeline.description
        for (
            component_name,
            component_configs,
        ) in pipeline_configs.component_configs.items():
            # Get exepcted component configs
            component = pipeline._graph[component_name]
            component_op = component["fondant_component_op"]

            # Check that the component configs are correct
            assert component_configs.dependencies == component["dependencies"]
            assert component_configs.memory_limit is None
            assert component_configs.memory_request is None
            assert component_configs.cpu_limit is None
            assert component_configs.cpu_request is None
            if component_configs.accelerators:
                assert (
                    component_configs.accelerators.number_of_accelerators
                    == component_op.accelerators.number_of_accelerators
                )
            if component_op.input_partition_rows is not None:
                assert (
                    int(component_configs.arguments["input_partition_rows"])
                    == component_op.input_partition_rows
                )


@pytest.mark.usefixtures("_freeze_time")
def test_docker_local_path(setup_pipeline, tmp_path_factory):
    """Test that a local path is applied correctly as a volume and in the arguments."""
    # volumes are only created for local existing directories
    with tmp_path_factory.mktemp("temp") as fn:
        # this is the directory mounted in the container
        _, pipeline, cache_dict = setup_pipeline
        work_dir = f"/{fn.stem}"
        pipeline.base_path = str(fn)
        compiler = DockerCompiler()
        output_path = str(fn / "docker-compose.yml")
        compiler.compile(pipeline=pipeline, output_path=output_path)
        pipeline_configs = DockerPipelineConfigs.from_spec(output_path)
        expected_run_id = "testpipeline-20230101000000"
        for (
            component_name,
            component_configs,
        ) in pipeline_configs.component_configs.items():
            # check if volumes are defined correctly

            cache_key = cache_dict[component_name]
            assert component_configs.volumes == [
                {
                    "source": str(fn),
                    "target": work_dir,
                    "type": "bind",
                },
            ]
            cleaned_pipeline_name = pipeline.name.replace("_", "")
            # check if commands are patched to use the working dir
            expected_output_manifest_path = (
                f"{work_dir}/{cleaned_pipeline_name}/{expected_run_id}"
                f"/{component_name}/manifest.json"
            )
            expected_metadata = (
                f'{{"base_path": "{work_dir}", "pipeline_name": '
                f'"{cleaned_pipeline_name}", "run_id": "{expected_run_id}", '
                f'"component_id": "{component_name}", "cache_key": "{cache_key}"}}'
            )

            assert (
                component_configs.arguments["output_manifest_path"]
                == expected_output_manifest_path
            )
            assert component_configs.arguments["metadata"] == expected_metadata


@pytest.mark.usefixtures("_freeze_time")
def test_docker_remote_path(setup_pipeline, tmp_path_factory):
    """Test that a remote path is applied correctly in the arguments and no volume."""
    _, pipeline, cache_dict = setup_pipeline
    remote_dir = "gs://somebucket/artifacts"
    pipeline.base_path = remote_dir
    compiler = DockerCompiler()
    with tmp_path_factory.mktemp("temp") as fn:
        output_path = str(fn / "docker-compose.yml")
        compiler.compile(pipeline=pipeline, output_path=output_path)
        pipeline_configs = DockerPipelineConfigs.from_spec(output_path)
        expected_run_id = "testpipeline-20230101000000"
        for (
            component_name,
            component_configs,
        ) in pipeline_configs.component_configs.items():
            cache_key = cache_dict[component_name]
            # check that no volumes are created
            assert component_configs.volumes == []
            # check if commands are patched to use the remote dir
            cleaned_pipeline_name = pipeline.name.replace("_", "")

            expected_output_manifest_path = (
                f"{remote_dir}/{cleaned_pipeline_name}/{expected_run_id}"
                f"/{component_name}/manifest.json"
            )

            expected_metadata = (
                f'{{"base_path": "{remote_dir}", "pipeline_name": '
                f'"{cleaned_pipeline_name}", "run_id": "{expected_run_id}", '
                f'"component_id": "{component_name}", "cache_key": "{cache_key}"}}'
            )

            assert (
                component_configs.arguments["output_manifest_path"]
                == expected_output_manifest_path
            )
            assert component_configs.arguments["metadata"] == expected_metadata


@pytest.mark.usefixtures("_freeze_time")
def test_docker_extra_volumes(setup_pipeline, tmp_path_factory):
    """Test that extra volumes are applied correctly."""
    with tmp_path_factory.mktemp("temp") as fn:
        # this is the directory mounted in the container
        _, pipeline, _ = setup_pipeline
        pipeline.base_path = str(fn)
        compiler = DockerCompiler()
        # define some extra volumes to be mounted
        extra_volumes = ["hello:there", "general:kenobi"]
        output_path = str(fn / "docker-compose.yml")

        compiler.compile(
            pipeline=pipeline,
            output_path=output_path,
            extra_volumes=extra_volumes,
        )

        pipeline_configs = DockerPipelineConfigs.from_spec(output_path)
        for _, service in pipeline_configs.component_configs.items():
            assert all(
                extra_volume in service.volumes for extra_volume in extra_volumes
            )


@pytest.mark.usefixtures("_freeze_time")
def test_docker_configuration(tmp_path_factory):
    """Test that extra volumes are applied correctly."""
    pipeline = Pipeline(
        pipeline_name="test_pipeline",
        pipeline_description="description of the test pipeline",
        base_path="/foo/bar",
    )
    component_1 = ComponentOp(
        Path(COMPONENTS_PATH / "example_1" / "first_component"),
        arguments={"storage_args": "a dummy string arg"},
        resources=Resources(
            accelerator_number=1,
            accelerator_name="GPU",
        ),
    )

    pipeline.add_op(component_1)
    compiler = DockerCompiler()
    with tmp_path_factory.mktemp("temp") as fn:
        output_path = str(fn / "docker-compose.yaml")
        compiler.compile(pipeline=pipeline, output_path=output_path)
        pipeline_configs = DockerPipelineConfigs.from_spec(output_path)
        component_config = pipeline_configs.component_configs["first-component"]
        assert component_config.accelerators[0].type == "gpu"
        assert component_config.accelerators[0].number == 1


@pytest.mark.usefixtures("_freeze_time")
def test_invalid_docker_configuration(tmp_path_factory):
    """Test that a valid error is returned when an unknown accelerator is set."""
    pipeline = Pipeline(
        pipeline_name="test_pipeline",
        pipeline_description="description of the test pipeline",
        base_path="/foo/bar",
    )
    component_1 = ComponentOp(
        Path(COMPONENTS_PATH / "example_1" / "first_component"),
        arguments={"storage_args": "a dummy string arg"},
        resources=Resources(
            accelerator_number=1,
            accelerator_name="unknown resource",
        ),
    )

    pipeline.add_op(component_1)
    compiler = DockerCompiler()
    with pytest.raises(InvalidPipelineDefinition):
        compiler.compile(pipeline=pipeline, output_path="kubeflow_pipeline.yml")


@pytest.mark.usefixtures("_freeze_time")
def test_kubeflow_compiler(setup_pipeline, tmp_path_factory):
    """Test compiling a pipeline to kubeflow."""
    example_dir, pipeline, _ = setup_pipeline
    compiler = KubeFlowCompiler()
    with tmp_path_factory.mktemp("temp") as fn:
        output_path = str(fn / "kubeflow_pipeline.yml")
        compiler.compile(pipeline=pipeline, output_path=output_path)
        pipeline_configs = KubeflowPipelineConfigs.from_spec(output_path)
        assert pipeline_configs.pipeline_name == pipeline.name
        assert pipeline_configs.pipeline_description == pipeline.description
        for (
            component_name,
            component_configs,
        ) in pipeline_configs.component_configs.items():
            # Get exepcted component configs
            component = pipeline._graph[component_name]
            component_op = component["fondant_component_op"]

            # Check that the component configs are correct
            assert component_configs.dependencies == component["dependencies"]
            assert component_configs.memory_limit is None
            assert component_configs.memory_request is None
            assert component_configs.cpu_limit is None
            assert component_configs.cpu_request is None
            if component_configs.accelerators:
                assert (
                    component_configs.accelerators.number_of_accelerators
                    == component_op.accelerators.number_of_accelerators
                )
            if component_op.input_partition_rows is not None:
                assert (
                    int(component_configs.arguments["input_partition_rows"])
                    == component_op.input_partition_rows
                )


@pytest.mark.usefixtures("_freeze_time")
def test_kubeflow_configuration(tmp_path_factory):
    """Test that the kubeflow pipeline can be configured."""
    node_pool_label = "dummy_label"
    node_pool_name = "dummy_label"

    pipeline = Pipeline(
        pipeline_name="test_pipeline",
        pipeline_description="description of the test pipeline",
        base_path="/foo/bar",
    )
    component_1 = ComponentOp(
        Path(COMPONENTS_PATH / "example_1" / "first_component"),
        arguments={"storage_args": "a dummy string arg"},
        resources=Resources(
            node_pool_label=node_pool_label,
            node_pool_name=node_pool_name,
            accelerator_number=1,
            accelerator_name="GPU",
        ),
    )
    pipeline.add_op(component_1)
    compiler = KubeFlowCompiler()
    with tmp_path_factory.mktemp("temp") as fn:
        output_path = str(fn / "kubeflow_pipeline.yml")
        compiler.compile(pipeline=pipeline, output_path=output_path)
        pipeline_configs = KubeflowPipelineConfigs.from_spec(output_path)
        component_configs = pipeline_configs.component_configs["first-component"]
        for accelerator in component_configs.accelerators:
            assert accelerator.type == "nvidia.com/gpu"
            assert accelerator.number == 1
        assert component_configs.node_pool_label == node_pool_label
        assert component_configs.node_pool_name == node_pool_name


@pytest.mark.usefixtures("_freeze_time")
def test_invalid_kubeflow_configuration(tmp_path_factory):
    """Test that an error is returned when an invalid resource is provided."""
    pipeline = Pipeline(
        pipeline_name="test_pipeline",
        pipeline_description="description of the test pipeline",
        base_path="/foo/bar",
    )
    component_1 = ComponentOp(
        Path(COMPONENTS_PATH / "example_1" / "first_component"),
        arguments={"storage_args": "a dummy string arg"},
        resources=Resources(
            accelerator_number=1,
            accelerator_name="unknown resource",
        ),
    )

    pipeline.add_op(component_1)
    compiler = KubeFlowCompiler()
    with pytest.raises(InvalidPipelineDefinition):
        compiler.compile(pipeline=pipeline, output_path="kubeflow_pipeline.yml")


def test_kfp_import():
    """Test that the kfp import throws the correct error."""
    with mock.patch.dict(sys.modules):
        # remove kfp from the modules
        sys.modules["kfp"] = None
        with pytest.raises(ImportError):
            _ = KubeFlowCompiler()


@pytest.mark.usefixtures("_freeze_time")
def test_vertex_compiler(setup_pipeline, tmp_path_factory):
    """Test compiling a pipeline to vertex."""
    example_dir, pipeline, _ = setup_pipeline
    compiler = VertexCompiler()
    with tmp_path_factory.mktemp("temp") as fn:
        output_path = str(fn / "kubeflow_pipeline.yml")
        compiler.compile(pipeline=pipeline, output_path=output_path)
        pipeline_configs = VertexPipelineConfigs.from_spec(output_path)
        assert pipeline_configs.pipeline_name == pipeline.name
        assert pipeline_configs.pipeline_description == pipeline.description
        for (
            component_name,
            component_configs,
        ) in pipeline_configs.component_configs.items():
            # Get exepcted component configs
            component = pipeline._graph[component_name]
            component_op = component["fondant_component_op"]

            # Check that the component configs are correct
            assert component_configs.dependencies == component["dependencies"]
            assert component_configs.memory_limit is None
            assert component_configs.memory_request is None
            assert component_configs.cpu_limit is None
            assert component_configs.cpu_request is None
            if component_configs.accelerators:
                assert (
                    component_configs.accelerators.number_of_accelerators
                    == component_op.accelerators.number_of_accelerators
                )
            if component_op.input_partition_rows is not None:
                assert (
                    int(component_configs.arguments["input_partition_rows"])
                    == component_op.input_partition_rows
                )


@pytest.mark.usefixtures("_freeze_time")
def test_vertex_configuration(tmp_path_factory):
    """Test that the kubeflow pipeline can be configured."""
    pipeline = Pipeline(
        pipeline_name="test_pipeline",
        pipeline_description="description of the test pipeline",
        base_path="/foo/bar",
    )
    component_1 = ComponentOp(
        Path(COMPONENTS_PATH / "example_1" / "first_component"),
        arguments={"storage_args": "a dummy string arg"},
        resources=Resources(
            accelerator_number=1,
            accelerator_name="NVIDIA_TESLA_K80",
        ),
    )
    pipeline.add_op(component_1)
    compiler = VertexCompiler()
    with tmp_path_factory.mktemp("temp") as fn:
        output_path = str(fn / "kubeflow_pipeline.yml")
        compiler.compile(pipeline=pipeline, output_path=output_path)
        pipeline_configs = VertexPipelineConfigs.from_spec(output_path)
        component_configs = pipeline_configs.component_configs["first-component"]
        for accelerator in component_configs.accelerators:
            assert accelerator.type == "NVIDIA_TESLA_K80"
            assert accelerator.number == "1"


@pytest.mark.usefixtures("_freeze_time")
def test_invalid_vertex_configuration(tmp_path_factory):
    """Test that extra volumes are applied correctly."""
    pipeline = Pipeline(
        pipeline_name="test_pipeline",
        pipeline_description="description of the test pipeline",
        base_path="/foo/bar",
    )
    component_1 = ComponentOp(
        Path(COMPONENTS_PATH / "example_1" / "first_component"),
        arguments={"storage_args": "a dummy string arg"},
        resources=Resources(
            accelerator_number=1,
            accelerator_name="unknown resource",
        ),
    )

    pipeline.add_op(component_1)
    compiler = VertexCompiler()
    with pytest.raises(InvalidPipelineDefinition):
        compiler.compile(pipeline=pipeline, output_path="kubeflow_pipeline.yml")


def test_caching_dependency_docker(tmp_path_factory):
    """Test that the component cache key changes when a depending component cache key change for
    the docker compiler.
    """
    arg_list = ["dummy_arg_1", "dummy_arg_2"]
    second_component_cache_key_dict = {}

    for arg in arg_list:
        pipeline = Pipeline(
            pipeline_name="test_pipeline",
            pipeline_description="description of the test pipeline",
            base_path="/foo/bar",
        )
        compiler = DockerCompiler()

        component_1 = ComponentOp(
            Path(COMPONENTS_PATH / "example_1" / "first_component"),
            arguments={"storage_args": f"{arg}"},
        )
        component_2 = ComponentOp(
            Path(COMPONENTS_PATH / "example_1" / "second_component"),
            arguments={"storage_args": "a dummy string arg"},
        )

        pipeline.add_op(component_1)
        pipeline.add_op(component_2, dependencies=component_1)

        with tmp_path_factory.mktemp("temp") as fn:
            output_path = str(fn / "docker-compose.yml")
            compiler.compile(pipeline=pipeline, output_path=output_path, build_args=[])
            pipeline_configs = DockerPipelineConfigs.from_spec(output_path)
            metadata = json.loads(
                pipeline_configs.component_configs["second-component"].arguments[
                    "metadata"
                ],
            )
            cache_key = metadata["cache_key"]
            second_component_cache_key_dict[arg] = cache_key

    assert (
        second_component_cache_key_dict[arg_list[0]]
        != second_component_cache_key_dict[arg_list[1]]
    )


def test_caching_dependency_kfp(tmp_path_factory):
    """Test that the component cache key changes when a depending component cache key change for
    the kubeflow compiler.
    """
    arg_list = ["dummy_arg_1", "dummy_arg_2"]
    second_component_cache_key_dict = {}

    for arg in arg_list:
        pipeline = Pipeline(
            pipeline_name="test_pipeline",
            pipeline_description="description of the test pipeline",
            base_path="/foo/bar",
        )
        compiler = KubeFlowCompiler()

        component_1 = ComponentOp(
            Path(COMPONENTS_PATH / "example_1" / "first_component"),
            arguments={"storage_args": f"{arg}"},
        )
        component_2 = ComponentOp(
            Path(COMPONENTS_PATH / "example_1" / "second_component"),
            arguments={"storage_args": "a dummy string arg"},
        )

        pipeline.add_op(component_1)
        pipeline.add_op(component_2, dependencies=component_1)

        with tmp_path_factory.mktemp("temp") as fn:
            output_path = str(fn / "kubeflow_pipeline.yml")
            compiler.compile(pipeline=pipeline, output_path=output_path)
            pipeline_configs = KubeflowPipelineConfigs.from_spec(output_path)

            metadata = json.loads(
                pipeline_configs.component_configs["second-component"].arguments[
                    "metadata"
                ],
            )
            cache_key = metadata["cache_key"]
            second_component_cache_key_dict[arg] = cache_key
        second_component_cache_key_dict[arg] = cache_key

    assert (
        second_component_cache_key_dict[arg_list[0]]
        != second_component_cache_key_dict[arg_list[1]]
    )<|MERGE_RESOLUTION|>--- conflicted
+++ resolved
@@ -6,8 +6,7 @@
 
 import pytest
 from fondant.core.exceptions import InvalidPipelineDefinition
-<<<<<<< HEAD
-from fondant.pipeline import ComponentOp, Pipeline
+from fondant.pipeline import ComponentOp, Pipeline, Resources
 from fondant.pipeline.compiler import (
     DockerCompiler,
     KubeFlowCompiler,
@@ -18,10 +17,6 @@
     KubeflowPipelineConfigs,
     VertexPipelineConfigs,
 )
-=======
-from fondant.pipeline import ComponentOp, Pipeline, Resources
-from fondant.pipeline.compiler import DockerCompiler, KubeFlowCompiler, VertexCompiler
->>>>>>> cfb01c70
 
 COMPONENTS_PATH = Path("./tests/example_pipelines/valid_pipeline")
 
@@ -36,15 +31,10 @@
                     Path(COMPONENTS_PATH / "example_1" / "first_component"),
                     arguments={"storage_args": "a dummy string arg"},
                     input_partition_rows=10,
-<<<<<<< HEAD
-                    memory_limit="512M",
-                    memory_request="256M",
-=======
                     resources=Resources(
                         memory_limit="512M",
                         memory_request="256M",
                     ),
->>>>>>> cfb01c70
                 ),
                 "cache_key": "1",
             },
