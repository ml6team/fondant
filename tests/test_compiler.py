import datetime
import json
import sys
from pathlib import Path
from unittest import mock

import pytest
import yaml
from fondant.compiler import DockerCompiler, KubeFlowCompiler, VertexCompiler
from fondant.exceptions import InvalidPipelineDefinition
from fondant.pipeline import ComponentOp, Pipeline

COMPONENTS_PATH = Path("./tests/example_pipelines/valid_pipeline")

VALID_PIPELINE = Path("./tests/example_pipelines/compiled_pipeline/")

TEST_PIPELINES = [
    (
        "example_1",
        [
            {
                "component_op": ComponentOp(
                    Path(COMPONENTS_PATH / "example_1" / "first_component"),
                    arguments={"storage_args": "a dummy string arg"},
<<<<<<< HEAD
                    input_partition_rows=10,
=======
                    input_partition_rows="disable",
                    number_of_gpus=1,
                    preemptible=True,
                    memory_limit="512M",
                    memory_request="256M",
>>>>>>> 832cd11c
                ),
                "cache_key": "1",
            },
            {
                "component_op": ComponentOp(
                    Path(COMPONENTS_PATH / "example_1" / "second_component"),
                    arguments={"storage_args": "a dummy string arg"},
                    input_partition_rows=10,
                ),
                "cache_key": "2",
            },
            {
                "component_op": ComponentOp(
                    Path(COMPONENTS_PATH / "example_1" / "third_component"),
                    arguments={
                        "storage_args": "a dummy string arg",
                    },
                ),
                "cache_key": "3",
            },
        ],
    ),
    (
        "example_2",
        [
            {
                "component_op": ComponentOp(
                    Path(COMPONENTS_PATH / "example_1" / "first_component"),
                    arguments={"storage_args": "a dummy string arg"},
                ),
                "cache_key": "1",
            },
            {
                "component_op": ComponentOp.from_registry(
                    name="image_cropping",
                    arguments={"cropping_threshold": 0, "padding": 0},
                ),
                "cache_key": "2",
            },
        ],
    ),
]


@pytest.fixture()
def _freeze_time(monkeypatch):
    class FrozenDatetime(datetime.datetime):
        @classmethod
        def now(cls):
            return datetime.datetime(2023, 1, 1)

    monkeypatch.setattr(
        datetime,
        "datetime",
        FrozenDatetime,
    )


@pytest.fixture(params=TEST_PIPELINES)
def setup_pipeline(request, tmp_path, monkeypatch):
    pipeline = Pipeline(
        pipeline_name="testpipeline",
        pipeline_description="description of the test pipeline",
        base_path="/foo/bar",
    )
    example_dir, components = request.param
    prev_comp = None
    cache_dict = {}
    for component_dict in components:
        component = component_dict["component_op"]
        cache_key = component_dict["cache_key"]
        # set the cache_key as a default argument in the lambda function to avoid setting attribute
        # by reference
        monkeypatch.setattr(
            component,
            "get_component_cache_key",
            lambda cache_key=cache_key, previous_component_cache=None: cache_key,
        )
        pipeline.add_op(component, dependencies=prev_comp)
        prev_comp = component
        cache_dict[component.name] = cache_key

    # override the default package_path with temporary path to avoid the creation of artifacts
    monkeypatch.setattr(pipeline, "package_path", str(tmp_path / "test_pipeline.tgz"))

    return example_dir, pipeline, cache_dict


@pytest.mark.usefixtures("_freeze_time")
def test_docker_compiler(setup_pipeline, tmp_path_factory):
    """Test compiling a pipeline to docker-compose."""
    example_dir, pipeline, _ = setup_pipeline
    compiler = DockerCompiler()
    with tmp_path_factory.mktemp("temp") as fn:
        output_path = str(fn / "docker-compose.yml")
        compiler.compile(pipeline=pipeline, output_path=output_path, build_args=[])
        with open(output_path) as src, open(
            VALID_PIPELINE / example_dir / "docker-compose.yml",
        ) as truth:
            assert yaml.safe_load(src) == yaml.safe_load(truth)


@pytest.mark.usefixtures("_freeze_time")
def test_docker_local_path(setup_pipeline, tmp_path_factory):
    """Test that a local path is applied correctly as a volume and in the arguments."""
    # volumes are only created for local existing directories
    with tmp_path_factory.mktemp("temp") as fn:
        # this is the directory mounted in the container
        _, pipeline, cache_dict = setup_pipeline
        work_dir = f"/{fn.stem}"
        pipeline.base_path = str(fn)
        compiler = DockerCompiler()
        compiler.compile(pipeline=pipeline, output_path=fn / "docker-compose.yml")

        # read the generated docker-compose file
        with open(fn / "docker-compose.yml") as f_spec:
            spec = yaml.safe_load(f_spec)

        expected_run_id = "testpipeline-20230101000000"
        for name, service in spec["services"].items():
            # check if volumes are defined correctly

            cache_key = cache_dict[name]
            assert service["volumes"] == [
                {
                    "source": str(fn),
                    "target": work_dir,
                    "type": "bind",
                },
            ]
            cleaned_pipeline_name = pipeline.name.replace("_", "")
            # check if commands are patched to use the working dir
            commands_with_dir = [
                f"{work_dir}/{cleaned_pipeline_name}/{expected_run_id}/{name}/manifest.json",
                f'{{"base_path": "{work_dir}", "pipeline_name": "{cleaned_pipeline_name}",'
                f' "run_id": "{expected_run_id}", "component_id": "{name}",'
                f' "cache_key": "{cache_key}"}}',
            ]
            for command in commands_with_dir:
                assert command in service["command"]


@pytest.mark.usefixtures("_freeze_time")
def test_docker_remote_path(setup_pipeline, tmp_path_factory):
    """Test that a remote path is applied correctly in the arguments and no volume."""
    _, pipeline, cache_dict = setup_pipeline
    remote_dir = "gs://somebucket/artifacts"
    pipeline.base_path = remote_dir
    compiler = DockerCompiler()
    with tmp_path_factory.mktemp("temp") as fn:
        compiler.compile(pipeline=pipeline, output_path=fn / "docker-compose.yml")

        # read the generated docker-compose file
        with open(fn / "docker-compose.yml") as f_spec:
            spec = yaml.safe_load(f_spec)

        expected_run_id = "testpipeline-20230101000000"
        for name, service in spec["services"].items():
            cache_key = cache_dict[name]
            # check that no volumes are created
            assert service["volumes"] == []
            # check if commands are patched to use the remote dir
            cleaned_pipeline_name = pipeline.name.replace("_", "")
            commands_with_dir = [
                f"{remote_dir}/{cleaned_pipeline_name}/{expected_run_id}/{name}/manifest.json",
                f'{{"base_path": "{remote_dir}", "pipeline_name": "{cleaned_pipeline_name}",'
                f' "run_id": "{expected_run_id}", "component_id": "{name}",'
                f' "cache_key": "{cache_key}"}}',
            ]
            for command in commands_with_dir:
                assert command in service["command"]


@pytest.mark.usefixtures("_freeze_time")
def test_docker_extra_volumes(setup_pipeline, tmp_path_factory):
    """Test that extra volumes are applied correctly."""
    with tmp_path_factory.mktemp("temp") as fn:
        # this is the directory mounted in the container
        _, pipeline, _ = setup_pipeline
        pipeline.base_path = str(fn)
        compiler = DockerCompiler()
        # define some extra volumes to be mounted
        extra_volumes = ["hello:there", "general:kenobi"]
        compiler.compile(
            pipeline=pipeline,
            output_path=fn / "docker-compose.yml",
            extra_volumes=extra_volumes,
        )

        # read the generated docker-compose file
        with open(fn / "docker-compose.yml") as f_spec:
            spec = yaml.safe_load(f_spec)
        for _name, service in spec["services"].items():
            assert all(
                extra_volume in service["volumes"] for extra_volume in extra_volumes
            )


@pytest.mark.usefixtures("_freeze_time")
def test_docker_configuration(tmp_path_factory):
    """Test that extra volumes are applied correctly."""
    pipeline = Pipeline(
        pipeline_name="test_pipeline",
        pipeline_description="description of the test pipeline",
        base_path="/foo/bar",
    )
    component_1 = ComponentOp(
        Path(COMPONENTS_PATH / "example_1" / "first_component"),
        arguments={"storage_args": "a dummy string arg"},
        number_of_accelerators=1,
        accelerator_name="GPU",
    )

    expected_resources = {
        "reservations": {
            "devices": [
                {
                    "capabilities": ["gpu"],
                    "count": 1,
                    "driver": "nvidia",
                },
            ],
        },
    }

    pipeline.add_op(component_1)
    compiler = DockerCompiler()
    with tmp_path_factory.mktemp("temp") as fn:
        output_path = str(fn / "docker-compose.yaml")
        compiler.compile(pipeline=pipeline, output_path=output_path)
        # read the generated docker-compose file
        with open(output_path) as f_spec:
            spec = yaml.safe_load(f_spec)
        assert (
            spec["services"]["first_component"]["deploy"]["resources"]
            == expected_resources
        )


@pytest.mark.usefixtures("_freeze_time")
def test_invalid_docker_configuration(tmp_path_factory):
    """Test that extra volumes are applied correctly."""
    pipeline = Pipeline(
        pipeline_name="test_pipeline",
        pipeline_description="description of the test pipeline",
        base_path="/foo/bar",
    )
    component_1 = ComponentOp(
        Path(COMPONENTS_PATH / "example_1" / "first_component"),
        arguments={"storage_args": "a dummy string arg"},
        number_of_accelerators=1,
        accelerator_name="unknown resource",
    )

    pipeline.add_op(component_1)
    compiler = DockerCompiler()
    with pytest.raises(InvalidPipelineDefinition):
        compiler.compile(pipeline=pipeline, output_path="kubeflow_pipeline.yml")


@pytest.mark.usefixtures("_freeze_time")
def test_kubeflow_compiler(setup_pipeline, tmp_path_factory):
    """Test compiling a pipeline to kubeflow."""
    example_dir, pipeline, _ = setup_pipeline
    compiler = KubeFlowCompiler()
    with tmp_path_factory.mktemp("temp") as fn:
        output_path = str(fn / "kubeflow_pipeline.yml")
        compiler.compile(pipeline=pipeline, output_path=output_path)
        with open(output_path) as src, open(
            VALID_PIPELINE / example_dir / "kubeflow_pipeline.yml",
        ) as truth:
            assert yaml.safe_load(src) == yaml.safe_load(truth)


@pytest.mark.usefixtures("_freeze_time")
def test_kubeflow_configuration(tmp_path_factory):
    """Test that the kubeflow pipeline can be configured."""
    node_pool_label = "dummy_label"
    node_pool_name = "dummy_label"

    pipeline = Pipeline(
        pipeline_name="test_pipeline",
        pipeline_description="description of the test pipeline",
        base_path="/foo/bar",
    )
    component_1 = ComponentOp(
        Path(COMPONENTS_PATH / "example_1" / "first_component"),
        arguments={"storage_args": "a dummy string arg"},
        node_pool_label=node_pool_label,
        node_pool_name=node_pool_name,
        number_of_accelerators=1,
        accelerator_name="GPU",
    )
    pipeline.add_op(component_1)
    compiler = KubeFlowCompiler()
    with tmp_path_factory.mktemp("temp") as fn:
        output_path = str(fn / "kubeflow_pipeline.yml")
        compiler.compile(pipeline=pipeline, output_path=output_path)
        with open(output_path) as src:
            # Two specs are present and loaded in the yaml file (component spec and k8s specs)
            compiled_specs = yaml.load_all(src, Loader=yaml.FullLoader)
            for spec in compiled_specs:
                if "platforms" in spec:
                    component_kubernetes_spec = spec["platforms"]["kubernetes"][
                        "deploymentSpec"
                    ]["executors"]["exec-first-component"]
                    assert component_kubernetes_spec["nodeSelector"]["labels"] == {
                        node_pool_label: node_pool_name,
                    }

                elif "deploymentSpec" in spec:
                    component_resources = spec["deploymentSpec"]["executors"][
                        "exec-first-component"
                    ]["container"]["resources"]
                    assert component_resources["accelerator"]["count"] == "1"
                    assert (
                        component_resources["accelerator"]["type"] == "nvidia.com/gpu"
                    )


@pytest.mark.usefixtures("_freeze_time")
def test_invalid_kubeflow_configuration(tmp_path_factory):
    """Test that an error is returned when an invalid resource is provided."""
    pipeline = Pipeline(
        pipeline_name="test_pipeline",
        pipeline_description="description of the test pipeline",
        base_path="/foo/bar",
    )
    component_1 = ComponentOp(
        Path(COMPONENTS_PATH / "example_1" / "first_component"),
        arguments={"storage_args": "a dummy string arg"},
        number_of_accelerators=1,
        accelerator_name="unknown resource",
    )

    pipeline.add_op(component_1)
    compiler = KubeFlowCompiler()
    with pytest.raises(InvalidPipelineDefinition):
        compiler.compile(pipeline=pipeline, output_path="kubeflow_pipeline.yml")


def test_kfp_import():
    """Test that the kfp import throws the correct error."""
    with mock.patch.dict(sys.modules):
        # remove kfp from the modules
        sys.modules["kfp"] = None
        with pytest.raises(ImportError):
            _ = KubeFlowCompiler()


<<<<<<< HEAD
@pytest.mark.usefixtures("_freeze_time")
def test_vertex_compiler(setup_pipeline, tmp_path_factory):
    """Test compiling a pipeline to vertex."""
    example_dir, pipeline, _ = setup_pipeline
    compiler = VertexCompiler()
    with tmp_path_factory.mktemp("temp") as fn:
        output_path = str(fn / "vertex_pipeline.json")
        compiler.compile(pipeline=pipeline, output_path=output_path)
        with open(output_path) as src, open(
            VALID_PIPELINE / example_dir / "vertex_pipeline.yml",
        ) as truth:
            assert yaml.safe_load(src) == yaml.safe_load(truth)


@pytest.mark.usefixtures("_freeze_time")
def test_vertex_configuration(tmp_path_factory):
    """Test that the kubeflow pipeline can be configured."""
    pipeline = Pipeline(
        pipeline_name="test_pipeline",
        pipeline_description="description of the test pipeline",
        base_path="/foo/bar",
    )
    component_1 = ComponentOp(
        Path(COMPONENTS_PATH / "example_1" / "first_component"),
        arguments={"storage_args": "a dummy string arg"},
        number_of_accelerators=1,
        accelerator_name="NVIDIA_TESLA_K80",
    )
    pipeline.add_op(component_1)
    compiler = VertexCompiler()
    with tmp_path_factory.mktemp("temp") as fn:
        output_path = str(fn / "vertex_pipeline.yml")
        compiler.compile(pipeline=pipeline, output_path=output_path)
        with open(output_path) as src:
            # Two specs are present and loaded in the yaml file (component spec and k8s specs)
            compiled_specs = yaml.safe_load(src)

        component_resources = compiled_specs["deploymentSpec"]["executors"][
            "exec-first-component"
        ]["container"]["resources"]
        assert component_resources["accelerator"]["count"] == "1"
        assert component_resources["accelerator"]["type"] == "NVIDIA_TESLA_K80"


@pytest.mark.usefixtures("_freeze_time")
def test_invalid_vertex_configuration(tmp_path_factory):
    """Test that extra volumes are applied correctly."""
    pipeline = Pipeline(
        pipeline_name="test_pipeline",
        pipeline_description="description of the test pipeline",
        base_path="/foo/bar",
    )
    component_1 = ComponentOp(
        Path(COMPONENTS_PATH / "example_1" / "first_component"),
        arguments={"storage_args": "a dummy string arg"},
        number_of_accelerators=1,
        accelerator_name="unknown resource",
    )

    pipeline.add_op(component_1)
    compiler = VertexCompiler()
    with pytest.raises(InvalidPipelineDefinition):
        compiler.compile(pipeline=pipeline, output_path="kubeflow_pipeline.yml")
=======
def test_caching_dependency_docker(tmp_path_factory):
    """Test that the component cache key changes when a depending component cache key change for
    the docker compiler.
    """
    arg_list = ["dummy_arg_1", "dummy_arg_2"]
    second_component_cache_key_dict = {}

    for arg in arg_list:
        pipeline = Pipeline(
            pipeline_name="test_pipeline",
            pipeline_description="description of the test pipeline",
            base_path="/foo/bar",
        )
        compiler = DockerCompiler()

        component_1 = ComponentOp(
            Path(COMPONENTS_PATH / "example_1" / "first_component"),
            arguments={"storage_args": f"{arg}"},
        )
        component_2 = ComponentOp(
            Path(COMPONENTS_PATH / "example_1" / "second_component"),
            arguments={"storage_args": "a dummy string arg"},
        )

        pipeline.add_op(component_1)
        pipeline.add_op(component_2, dependencies=component_1)

        with tmp_path_factory.mktemp("temp") as fn:
            output_path = str(fn / "docker-compose.yml")
            compiler.compile(pipeline=pipeline, output_path=output_path, build_args=[])
            with open(output_path) as src:
                spec = yaml.safe_load(src)
                command = spec["services"]["second_component"]["command"]
                cache_key = json.loads(command[command.index("--metadata") + 1])[
                    "cache_key"
                ]

            second_component_cache_key_dict[arg] = cache_key

    assert (
        second_component_cache_key_dict[arg_list[0]]
        != second_component_cache_key_dict[arg_list[1]]
    )


def test_caching_dependency_kfp(tmp_path_factory):
    """Test that the component cache key changes when a depending component cache key change for
    the kubeflow compiler.
    """
    arg_list = ["dummy_arg_1", "dummy_arg_2"]
    second_component_cache_key_dict = {}

    for arg in arg_list:
        pipeline = Pipeline(
            pipeline_name="test_pipeline",
            pipeline_description="description of the test pipeline",
            base_path="/foo/bar",
        )
        compiler = KubeFlowCompiler()

        component_1 = ComponentOp(
            Path(COMPONENTS_PATH / "example_1" / "first_component"),
            arguments={"storage_args": f"{arg}"},
        )
        component_2 = ComponentOp(
            Path(COMPONENTS_PATH / "example_1" / "second_component"),
            arguments={"storage_args": "a dummy string arg"},
        )

        pipeline.add_op(component_1)
        pipeline.add_op(component_2, dependencies=component_1)

        with tmp_path_factory.mktemp("temp") as fn:
            output_path = str(fn / "kubeflow_pipeline.yml")
            compiler.compile(pipeline=pipeline, output_path=output_path)
            with open(output_path) as src:
                spec = yaml.safe_load(src)
                commands = spec["spec"]["templates"][1]["container"]["command"]
                cache_key = json.loads(commands[commands.index("--metadata") + 1])[
                    "cache_key"
                ]
            second_component_cache_key_dict[arg] = cache_key

    assert (
        second_component_cache_key_dict[arg_list[0]]
        != second_component_cache_key_dict[arg_list[1]]
    )
>>>>>>> 832cd11c
<|MERGE_RESOLUTION|>--- conflicted
+++ resolved
@@ -22,15 +22,10 @@
                 "component_op": ComponentOp(
                     Path(COMPONENTS_PATH / "example_1" / "first_component"),
                     arguments={"storage_args": "a dummy string arg"},
-<<<<<<< HEAD
                     input_partition_rows=10,
-=======
-                    input_partition_rows="disable",
-                    number_of_gpus=1,
                     preemptible=True,
                     memory_limit="512M",
                     memory_request="256M",
->>>>>>> 832cd11c
                 ),
                 "cache_key": "1",
             },
@@ -381,7 +376,6 @@
             _ = KubeFlowCompiler()
 
 
-<<<<<<< HEAD
 @pytest.mark.usefixtures("_freeze_time")
 def test_vertex_compiler(setup_pipeline, tmp_path_factory):
     """Test compiling a pipeline to vertex."""
@@ -445,7 +439,8 @@
     compiler = VertexCompiler()
     with pytest.raises(InvalidPipelineDefinition):
         compiler.compile(pipeline=pipeline, output_path="kubeflow_pipeline.yml")
-=======
+
+
 def test_caching_dependency_docker(tmp_path_factory):
     """Test that the component cache key changes when a depending component cache key change for
     the docker compiler.
@@ -532,5 +527,4 @@
     assert (
         second_component_cache_key_dict[arg_list[0]]
         != second_component_cache_key_dict[arg_list[1]]
-    )
->>>>>>> 832cd11c
+    )