--- conflicted
+++ resolved
@@ -23,11 +23,7 @@
                 arguments={"storage_args": "a dummy string arg"},
             ),
             ComponentOp(
-<<<<<<< HEAD
-                Path(COMPONENTS_PATH / "example_1" / "third_component.yaml"),
-=======
-                Path(COMPONENTS_PATH / "example_1" / "fourth_component"),
->>>>>>> a0fa618f
+                Path(COMPONENTS_PATH / "example_1" / "third_component"),
                 arguments={
                     "storage_args": "a dummy string arg",
                 },
