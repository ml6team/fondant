--- conflicted
+++ resolved
@@ -1,27 +1,18 @@
 """This file contains data loading logic"""
 import json
 import logging
-<<<<<<< HEAD
-from typing import List
-
-import dask.dataframe as dd
-import streamlit as st
-=======
 from typing import List, Tuple
 from urllib.parse import urlparse
 
 import dask.dataframe as dd
 import streamlit as st
 from file_exceptions import RemoteFileNotFoundException
->>>>>>> a674fecf
 from fsspec import open as fs_open
 
 from fondant.manifest import Manifest
 
 LOGGER = logging.getLogger(__name__)
 
-<<<<<<< HEAD
-=======
 
 def is_remote(path: str) -> bool:
     """Check if path is remote
@@ -36,7 +27,6 @@
         return False
     return True
 
->>>>>>> a674fecf
 
 @st.cache_data
 def load_manifest(path: str) -> Manifest:
@@ -48,13 +38,6 @@
     Returns:
         Manifest: loaded manifest
     """
-<<<<<<< HEAD
-
-    # open the path and load the manifest
-    with fs_open(path, encoding="utf-8") as file_:
-        specification = json.load(file_)
-    manifest = Manifest(specification=specification)
-=======
     remote_path = is_remote(path)
     # open the path and load the manifest
     try:
@@ -72,7 +55,6 @@
     except Exception as exc:
         raise ValueError(f"File {path} is not a valid manifest file") from exc
 
->>>>>>> a674fecf
     return manifest
 
 
