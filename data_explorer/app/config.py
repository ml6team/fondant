--- conflicted
+++ resolved
@@ -11,11 +11,6 @@
     "partition",
 ]
 
-<<<<<<< HEAD
 DEFAULT_INDEX_NAME = "id"
 
-ROWS_TO_RETURN = 24
-=======
-ROWS_TO_RETURN = 20
-ROWS_PER_PAGE = 10
->>>>>>> 9d1abed5
+ROWS_TO_RETURN = 20